// !$*UTF8*$!
{
	archiveVersion = 1;
	classes = {
	};
	objectVersion = 46;
	objects = {

/* Begin PBXBuildFile section */
		495C37CC203458BA00DD1105 /* ThunderTable.framework in Frameworks */ = {isa = PBXBuildFile; fileRef = B17BAA321D89639100844421 /* ThunderTable.framework */; };
		B108319D1F068FDF008B565D /* TableImageViewCell.swift in Sources */ = {isa = PBXBuildFile; fileRef = B108319B1F068FDF008B565D /* TableImageViewCell.swift */; };
		B108319E1F068FDF008B565D /* TableImageViewCell.xib in Resources */ = {isa = PBXBuildFile; fileRef = B108319C1F068FDF008B565D /* TableImageViewCell.xib */; };
		B11264F41D8A9AE800224FB2 /* InputTableRow.swift in Sources */ = {isa = PBXBuildFile; fileRef = B11264F31D8A9AE800224FB2 /* InputTableRow.swift */; };
		B114F0C320359F76005D52F2 /* TableRow+Actions.swift in Sources */ = {isa = PBXBuildFile; fileRef = B114F0C220359F76005D52F2 /* TableRow+Actions.swift */; };
		B114F10E2035CA75005D52F2 /* InputPickerRow.swift in Sources */ = {isa = PBXBuildFile; fileRef = B114F10D2035CA75005D52F2 /* InputPickerRow.swift */; };
		B114F1112035CC19005D52F2 /* InputPickerViewCell.swift in Sources */ = {isa = PBXBuildFile; fileRef = B114F10F2035CC19005D52F2 /* InputPickerViewCell.swift */; };
		B114F1122035CC19005D52F2 /* InputPickerViewCell.xib in Resources */ = {isa = PBXBuildFile; fileRef = B114F1102035CC19005D52F2 /* InputPickerViewCell.xib */; };
		B11CB8CF1F320DA600E58116 /* Extensions.swift in Sources */ = {isa = PBXBuildFile; fileRef = B11CB8CE1F320DA600E58116 /* Extensions.swift */; };
		B11CEB7D20497806001308B3 /* ContactTableViewCell.swift in Sources */ = {isa = PBXBuildFile; fileRef = B11CEB7B20497806001308B3 /* ContactTableViewCell.swift */; };
		B11CEB7E20497806001308B3 /* ContactTableViewCell.xib in Resources */ = {isa = PBXBuildFile; fileRef = B11CEB7C20497806001308B3 /* ContactTableViewCell.xib */; };
		B11CEB9E20498E61001308B3 /* CNContact+Section.swift in Sources */ = {isa = PBXBuildFile; fileRef = B11CEB9D20498E61001308B3 /* CNContact+Section.swift */; };
		B11CEB9F20498F0C001308B3 /* CNContact+Row.swift in Sources */ = {isa = PBXBuildFile; fileRef = B11CEB79204977A2001308B3 /* CNContact+Row.swift */; };
		B14F945120444E820014F694 /* AppDelegate.swift in Sources */ = {isa = PBXBuildFile; fileRef = B14F945020444E820014F694 /* AppDelegate.swift */; };
		B14F945320444E820014F694 /* ViewController.swift in Sources */ = {isa = PBXBuildFile; fileRef = B14F945220444E820014F694 /* ViewController.swift */; };
		B14F945620444E820014F694 /* Main.storyboard in Resources */ = {isa = PBXBuildFile; fileRef = B14F945420444E820014F694 /* Main.storyboard */; };
		B14F945820444E820014F694 /* Assets.xcassets in Resources */ = {isa = PBXBuildFile; fileRef = B14F945720444E820014F694 /* Assets.xcassets */; };
		B14F945B20444E820014F694 /* LaunchScreen.storyboard in Resources */ = {isa = PBXBuildFile; fileRef = B14F945920444E820014F694 /* LaunchScreen.storyboard */; };
		B14F946020444E910014F694 /* ThunderTable.framework in Frameworks */ = {isa = PBXBuildFile; fileRef = B17BAA321D89639100844421 /* ThunderTable.framework */; };
		B14F946120444E910014F694 /* ThunderTable.framework in Embed Frameworks */ = {isa = PBXBuildFile; fileRef = B17BAA321D89639100844421 /* ThunderTable.framework */; settings = {ATTRIBUTES = (CodeSignOnCopy, RemoveHeadersOnCopy, ); }; };
		B1784D831D8C3A60007358EA /* InputSliderRow.swift in Sources */ = {isa = PBXBuildFile; fileRef = B1784D821D8C3A60007358EA /* InputSliderRow.swift */; };
		B1784D861D8C3A8A007358EA /* InputSliderViewCell.swift in Sources */ = {isa = PBXBuildFile; fileRef = B1784D841D8C3A8A007358EA /* InputSliderViewCell.swift */; };
		B1784D871D8C3A8A007358EA /* InputSliderViewCell.xib in Resources */ = {isa = PBXBuildFile; fileRef = B1784D851D8C3A8A007358EA /* InputSliderViewCell.xib */; };
		B17BAA411D89639200844421 /* ThunderTableTests.swift in Sources */ = {isa = PBXBuildFile; fileRef = B17BAA401D89639200844421 /* ThunderTableTests.swift */; };
		B17BAA561D8963BB00844421 /* TableViewController.swift in Sources */ = {isa = PBXBuildFile; fileRef = B17BAA551D8963BB00844421 /* TableViewController.swift */; };
		B17BAA581D89643800844421 /* TableSection.swift in Sources */ = {isa = PBXBuildFile; fileRef = B17BAA571D89643800844421 /* TableSection.swift */; };
		B17BAA5A1D89645000844421 /* TableRow.swift in Sources */ = {isa = PBXBuildFile; fileRef = B17BAA591D89645000844421 /* TableRow.swift */; };
		B19C531F1D8B00E900B30A35 /* InputTextFieldRow.swift in Sources */ = {isa = PBXBuildFile; fileRef = B19C531E1D8B00E900B30A35 /* InputTextFieldRow.swift */; };
		B19C53241D8B033E00B30A35 /* InputTextFieldViewCell.swift in Sources */ = {isa = PBXBuildFile; fileRef = B19C53221D8B033E00B30A35 /* InputTextFieldViewCell.swift */; };
		B19C53251D8B033E00B30A35 /* InputTextFieldViewCell.xib in Resources */ = {isa = PBXBuildFile; fileRef = B19C53231D8B033E00B30A35 /* InputTextFieldViewCell.xib */; };
		B19C53271D8B036600B30A35 /* ApplicationLoadingIndicatorManager.swift in Sources */ = {isa = PBXBuildFile; fileRef = B19C53261D8B036600B30A35 /* ApplicationLoadingIndicatorManager.swift */; };
		B1A8983E2047117D0028CAE4 /* Value2TableViewCell.xib in Resources */ = {isa = PBXBuildFile; fileRef = B1A8983C2047117D0028CAE4 /* Value2TableViewCell.xib */; };
		B1A8983F2047117D0028CAE4 /* Value2TableViewCell.swift in Sources */ = {isa = PBXBuildFile; fileRef = B1A8983D2047117D0028CAE4 /* Value2TableViewCell.swift */; };
		B1AD7EBD1D8BFB8F00BFCA34 /* InputTextViewRow.swift in Sources */ = {isa = PBXBuildFile; fileRef = B1AD7EBC1D8BFB8F00BFCA34 /* InputTextViewRow.swift */; };
		B1AD7EC01D8BFC9D00BFCA34 /* InputTextViewCell.swift in Sources */ = {isa = PBXBuildFile; fileRef = B1AD7EBE1D8BFC9D00BFCA34 /* InputTextViewCell.swift */; };
		B1AD7EC11D8BFC9D00BFCA34 /* InputTextViewCell.xib in Resources */ = {isa = PBXBuildFile; fileRef = B1AD7EBF1D8BFC9D00BFCA34 /* InputTextViewCell.xib */; };
		B1AD7EC31D8C194400BFCA34 /* InputSwitchRow.swift in Sources */ = {isa = PBXBuildFile; fileRef = B1AD7EC21D8C194400BFCA34 /* InputSwitchRow.swift */; };
		B1AD7EC61D8C198F00BFCA34 /* InputSwitchViewCell.swift in Sources */ = {isa = PBXBuildFile; fileRef = B1AD7EC41D8C198F00BFCA34 /* InputSwitchViewCell.swift */; };
		B1AD7EC71D8C198F00BFCA34 /* InputSwitchViewCell.xib in Resources */ = {isa = PBXBuildFile; fileRef = B1AD7EC51D8C198F00BFCA34 /* InputSwitchViewCell.xib */; };
		B1B679611D89807A00B66FD8 /* TableViewCell.swift in Sources */ = {isa = PBXBuildFile; fileRef = B1B6795F1D89807A00B66FD8 /* TableViewCell.swift */; };
		B1B679621D89807A00B66FD8 /* TableViewCell.xib in Resources */ = {isa = PBXBuildFile; fileRef = B1B679601D89807A00B66FD8 /* TableViewCell.xib */; };
		B1C2C56C1FFCEE3100D968C5 /* InputDatePickerRow.swift in Sources */ = {isa = PBXBuildFile; fileRef = B1C2C56B1FFCEE3100D968C5 /* InputDatePickerRow.swift */; };
		B1C2C56F1FFCF20F00D968C5 /* InputDatePickerViewCell.swift in Sources */ = {isa = PBXBuildFile; fileRef = B1C2C56D1FFCF20F00D968C5 /* InputDatePickerViewCell.swift */; };
		B1C2C5701FFCF20F00D968C5 /* InputDatePickerViewCell.xib in Resources */ = {isa = PBXBuildFile; fileRef = B1C2C56E1FFCF20F00D968C5 /* InputDatePickerViewCell.xib */; };
		B1D10CD11DA540CF003FBCB4 /* Theme.swift in Sources */ = {isa = PBXBuildFile; fileRef = B1D10CD01DA540CF003FBCB4 /* Theme.swift */; };
		B1E0883D1DA638CE00E45E47 /* ImageView.swift in Sources */ = {isa = PBXBuildFile; fileRef = B1E0883C1DA638CE00E45E47 /* ImageView.swift */; };
		B1E088671DA6470700E45E47 /* ImageController.swift in Sources */ = {isa = PBXBuildFile; fileRef = B1E088661DA6470700E45E47 /* ImageController.swift */; };
		B1EC80FE1FDE85EA00C8EE72 /* DefaultTableViewCell.swift in Sources */ = {isa = PBXBuildFile; fileRef = B1EC80FC1FDE85EA00C8EE72 /* DefaultTableViewCell.swift */; };
		B1EC80FF1FDE85EA00C8EE72 /* DefaultTableViewCell.xib in Resources */ = {isa = PBXBuildFile; fileRef = B1EC80FD1FDE85EA00C8EE72 /* DefaultTableViewCell.xib */; };
		B1EC81021FDE86BF00C8EE72 /* SubtitleTableViewCell.swift in Sources */ = {isa = PBXBuildFile; fileRef = B1EC81001FDE86BF00C8EE72 /* SubtitleTableViewCell.swift */; };
		B1EC81031FDE86BF00C8EE72 /* SubtitleTableViewCell.xib in Resources */ = {isa = PBXBuildFile; fileRef = B1EC81011FDE86BF00C8EE72 /* SubtitleTableViewCell.xib */; };
		B1EC81061FDE873700C8EE72 /* Value1TableViewCell.swift in Sources */ = {isa = PBXBuildFile; fileRef = B1EC81041FDE873700C8EE72 /* Value1TableViewCell.swift */; };
		B1EC81071FDE873700C8EE72 /* Value1TableViewCell.xib in Resources */ = {isa = PBXBuildFile; fileRef = B1EC81051FDE873700C8EE72 /* Value1TableViewCell.xib */; };
/* End PBXBuildFile section */

/* Begin PBXContainerItemProxy section */
		B14F946220444E910014F694 /* PBXContainerItemProxy */ = {
			isa = PBXContainerItemProxy;
			containerPortal = B17BAA291D89639100844421 /* Project object */;
			proxyType = 1;
			remoteGlobalIDString = B17BAA311D89639100844421;
			remoteInfo = ThunderTable;
		};
/* End PBXContainerItemProxy section */

/* Begin PBXCopyFilesBuildPhase section */
		B14F946420444E910014F694 /* Embed Frameworks */ = {
			isa = PBXCopyFilesBuildPhase;
			buildActionMask = 2147483647;
			dstPath = "";
			dstSubfolderSpec = 10;
			files = (
				B14F946120444E910014F694 /* ThunderTable.framework in Embed Frameworks */,
			);
			name = "Embed Frameworks";
			runOnlyForDeploymentPostprocessing = 0;
		};
/* End PBXCopyFilesBuildPhase section */

/* Begin PBXFileReference section */
		B108319B1F068FDF008B565D /* TableImageViewCell.swift */ = {isa = PBXFileReference; fileEncoding = 4; lastKnownFileType = sourcecode.swift; path = TableImageViewCell.swift; sourceTree = "<group>"; };
		B108319C1F068FDF008B565D /* TableImageViewCell.xib */ = {isa = PBXFileReference; fileEncoding = 4; lastKnownFileType = file.xib; path = TableImageViewCell.xib; sourceTree = "<group>"; };
		B11264F31D8A9AE800224FB2 /* InputTableRow.swift */ = {isa = PBXFileReference; fileEncoding = 4; lastKnownFileType = sourcecode.swift; path = InputTableRow.swift; sourceTree = "<group>"; };
		B114F0C220359F76005D52F2 /* TableRow+Actions.swift */ = {isa = PBXFileReference; lastKnownFileType = sourcecode.swift; path = "TableRow+Actions.swift"; sourceTree = "<group>"; };
		B114F10D2035CA75005D52F2 /* InputPickerRow.swift */ = {isa = PBXFileReference; lastKnownFileType = sourcecode.swift; path = InputPickerRow.swift; sourceTree = "<group>"; };
		B114F10F2035CC19005D52F2 /* InputPickerViewCell.swift */ = {isa = PBXFileReference; fileEncoding = 4; lastKnownFileType = sourcecode.swift; path = InputPickerViewCell.swift; sourceTree = "<group>"; };
		B114F1102035CC19005D52F2 /* InputPickerViewCell.xib */ = {isa = PBXFileReference; fileEncoding = 4; lastKnownFileType = file.xib; path = InputPickerViewCell.xib; sourceTree = "<group>"; };
		B11CB8CE1F320DA600E58116 /* Extensions.swift */ = {isa = PBXFileReference; fileEncoding = 4; lastKnownFileType = sourcecode.swift; path = Extensions.swift; sourceTree = "<group>"; };
		B11CEB79204977A2001308B3 /* CNContact+Row.swift */ = {isa = PBXFileReference; lastKnownFileType = sourcecode.swift; name = "CNContact+Row.swift"; path = "../../../../../../Documents/CNContact+Row.swift"; sourceTree = "<group>"; };
		B11CEB7B20497806001308B3 /* ContactTableViewCell.swift */ = {isa = PBXFileReference; lastKnownFileType = sourcecode.swift; name = ContactTableViewCell.swift; path = ../../../../../../Documents/ContactTableViewCell.swift; sourceTree = "<group>"; };
		B11CEB7C20497806001308B3 /* ContactTableViewCell.xib */ = {isa = PBXFileReference; lastKnownFileType = file.xib; name = ContactTableViewCell.xib; path = ../../../../../../Documents/ContactTableViewCell.xib; sourceTree = "<group>"; };
		B11CEB9D20498E61001308B3 /* CNContact+Section.swift */ = {isa = PBXFileReference; lastKnownFileType = sourcecode.swift; name = "CNContact+Section.swift"; path = "../../../../../../Documents/CNContact+Section.swift"; sourceTree = "<group>"; };
		B14F944E20444E810014F694 /* ThunderTableDemo.app */ = {isa = PBXFileReference; explicitFileType = wrapper.application; includeInIndex = 0; path = ThunderTableDemo.app; sourceTree = BUILT_PRODUCTS_DIR; };
		B14F945020444E820014F694 /* AppDelegate.swift */ = {isa = PBXFileReference; lastKnownFileType = sourcecode.swift; path = AppDelegate.swift; sourceTree = "<group>"; };
		B14F945220444E820014F694 /* ViewController.swift */ = {isa = PBXFileReference; lastKnownFileType = sourcecode.swift; path = ViewController.swift; sourceTree = "<group>"; };
		B14F945520444E820014F694 /* Base */ = {isa = PBXFileReference; lastKnownFileType = file.storyboard; name = Base; path = Base.lproj/Main.storyboard; sourceTree = "<group>"; };
		B14F945720444E820014F694 /* Assets.xcassets */ = {isa = PBXFileReference; lastKnownFileType = folder.assetcatalog; path = Assets.xcassets; sourceTree = "<group>"; };
		B14F945A20444E820014F694 /* Base */ = {isa = PBXFileReference; lastKnownFileType = file.storyboard; name = Base; path = Base.lproj/LaunchScreen.storyboard; sourceTree = "<group>"; };
		B14F945C20444E820014F694 /* Info.plist */ = {isa = PBXFileReference; lastKnownFileType = text.plist.xml; path = Info.plist; sourceTree = "<group>"; };
		B1784D821D8C3A60007358EA /* InputSliderRow.swift */ = {isa = PBXFileReference; fileEncoding = 4; lastKnownFileType = sourcecode.swift; path = InputSliderRow.swift; sourceTree = "<group>"; };
		B1784D841D8C3A8A007358EA /* InputSliderViewCell.swift */ = {isa = PBXFileReference; fileEncoding = 4; lastKnownFileType = sourcecode.swift; path = InputSliderViewCell.swift; sourceTree = "<group>"; };
		B1784D851D8C3A8A007358EA /* InputSliderViewCell.xib */ = {isa = PBXFileReference; fileEncoding = 4; lastKnownFileType = file.xib; path = InputSliderViewCell.xib; sourceTree = "<group>"; };
		B17BAA321D89639100844421 /* ThunderTable.framework */ = {isa = PBXFileReference; explicitFileType = wrapper.framework; includeInIndex = 0; path = ThunderTable.framework; sourceTree = BUILT_PRODUCTS_DIR; };
		B17BAA361D89639100844421 /* Info.plist */ = {isa = PBXFileReference; lastKnownFileType = text.plist.xml; path = Info.plist; sourceTree = "<group>"; };
		B17BAA3B1D89639200844421 /* ThunderTableTests.xctest */ = {isa = PBXFileReference; explicitFileType = wrapper.cfbundle; includeInIndex = 0; path = ThunderTableTests.xctest; sourceTree = BUILT_PRODUCTS_DIR; };
		B17BAA401D89639200844421 /* ThunderTableTests.swift */ = {isa = PBXFileReference; lastKnownFileType = sourcecode.swift; path = ThunderTableTests.swift; sourceTree = "<group>"; };
		B17BAA421D89639200844421 /* Info.plist */ = {isa = PBXFileReference; lastKnownFileType = text.plist.xml; path = Info.plist; sourceTree = "<group>"; };
		B17BAA551D8963BB00844421 /* TableViewController.swift */ = {isa = PBXFileReference; fileEncoding = 4; lastKnownFileType = sourcecode.swift; path = TableViewController.swift; sourceTree = "<group>"; };
		B17BAA571D89643800844421 /* TableSection.swift */ = {isa = PBXFileReference; fileEncoding = 4; lastKnownFileType = sourcecode.swift; path = TableSection.swift; sourceTree = "<group>"; };
		B17BAA591D89645000844421 /* TableRow.swift */ = {isa = PBXFileReference; fileEncoding = 4; lastKnownFileType = sourcecode.swift; path = TableRow.swift; sourceTree = "<group>"; };
		B19C531E1D8B00E900B30A35 /* InputTextFieldRow.swift */ = {isa = PBXFileReference; fileEncoding = 4; lastKnownFileType = sourcecode.swift; path = InputTextFieldRow.swift; sourceTree = "<group>"; };
		B19C53221D8B033E00B30A35 /* InputTextFieldViewCell.swift */ = {isa = PBXFileReference; fileEncoding = 4; lastKnownFileType = sourcecode.swift; path = InputTextFieldViewCell.swift; sourceTree = "<group>"; };
		B19C53231D8B033E00B30A35 /* InputTextFieldViewCell.xib */ = {isa = PBXFileReference; fileEncoding = 4; lastKnownFileType = file.xib; path = InputTextFieldViewCell.xib; sourceTree = "<group>"; };
		B19C53261D8B036600B30A35 /* ApplicationLoadingIndicatorManager.swift */ = {isa = PBXFileReference; fileEncoding = 4; lastKnownFileType = sourcecode.swift; path = ApplicationLoadingIndicatorManager.swift; sourceTree = "<group>"; };
		B1A8983C2047117D0028CAE4 /* Value2TableViewCell.xib */ = {isa = PBXFileReference; fileEncoding = 4; lastKnownFileType = file.xib; path = Value2TableViewCell.xib; sourceTree = "<group>"; };
		B1A8983D2047117D0028CAE4 /* Value2TableViewCell.swift */ = {isa = PBXFileReference; fileEncoding = 4; lastKnownFileType = sourcecode.swift; path = Value2TableViewCell.swift; sourceTree = "<group>"; };
		B1AD7EBC1D8BFB8F00BFCA34 /* InputTextViewRow.swift */ = {isa = PBXFileReference; fileEncoding = 4; lastKnownFileType = sourcecode.swift; path = InputTextViewRow.swift; sourceTree = "<group>"; };
		B1AD7EBE1D8BFC9D00BFCA34 /* InputTextViewCell.swift */ = {isa = PBXFileReference; fileEncoding = 4; lastKnownFileType = sourcecode.swift; path = InputTextViewCell.swift; sourceTree = "<group>"; };
		B1AD7EBF1D8BFC9D00BFCA34 /* InputTextViewCell.xib */ = {isa = PBXFileReference; fileEncoding = 4; lastKnownFileType = file.xib; path = InputTextViewCell.xib; sourceTree = "<group>"; };
		B1AD7EC21D8C194400BFCA34 /* InputSwitchRow.swift */ = {isa = PBXFileReference; fileEncoding = 4; lastKnownFileType = sourcecode.swift; path = InputSwitchRow.swift; sourceTree = "<group>"; };
		B1AD7EC41D8C198F00BFCA34 /* InputSwitchViewCell.swift */ = {isa = PBXFileReference; fileEncoding = 4; lastKnownFileType = sourcecode.swift; path = InputSwitchViewCell.swift; sourceTree = "<group>"; };
		B1AD7EC51D8C198F00BFCA34 /* InputSwitchViewCell.xib */ = {isa = PBXFileReference; fileEncoding = 4; lastKnownFileType = file.xib; path = InputSwitchViewCell.xib; sourceTree = "<group>"; };
		B1B6795F1D89807A00B66FD8 /* TableViewCell.swift */ = {isa = PBXFileReference; fileEncoding = 4; lastKnownFileType = sourcecode.swift; path = TableViewCell.swift; sourceTree = "<group>"; };
		B1B679601D89807A00B66FD8 /* TableViewCell.xib */ = {isa = PBXFileReference; fileEncoding = 4; lastKnownFileType = file.xib; path = TableViewCell.xib; sourceTree = "<group>"; };
		B1C2C56B1FFCEE3100D968C5 /* InputDatePickerRow.swift */ = {isa = PBXFileReference; lastKnownFileType = sourcecode.swift; path = InputDatePickerRow.swift; sourceTree = "<group>"; };
		B1C2C56D1FFCF20F00D968C5 /* InputDatePickerViewCell.swift */ = {isa = PBXFileReference; fileEncoding = 4; lastKnownFileType = sourcecode.swift; path = InputDatePickerViewCell.swift; sourceTree = "<group>"; };
		B1C2C56E1FFCF20F00D968C5 /* InputDatePickerViewCell.xib */ = {isa = PBXFileReference; fileEncoding = 4; lastKnownFileType = file.xib; path = InputDatePickerViewCell.xib; sourceTree = "<group>"; };
		B1D10CD01DA540CF003FBCB4 /* Theme.swift */ = {isa = PBXFileReference; fileEncoding = 4; lastKnownFileType = sourcecode.swift; path = Theme.swift; sourceTree = "<group>"; };
		B1E0883C1DA638CE00E45E47 /* ImageView.swift */ = {isa = PBXFileReference; fileEncoding = 4; lastKnownFileType = sourcecode.swift; path = ImageView.swift; sourceTree = "<group>"; };
		B1E088661DA6470700E45E47 /* ImageController.swift */ = {isa = PBXFileReference; fileEncoding = 4; lastKnownFileType = sourcecode.swift; path = ImageController.swift; sourceTree = "<group>"; };
		B1EC80FC1FDE85EA00C8EE72 /* DefaultTableViewCell.swift */ = {isa = PBXFileReference; lastKnownFileType = sourcecode.swift; path = DefaultTableViewCell.swift; sourceTree = "<group>"; };
		B1EC80FD1FDE85EA00C8EE72 /* DefaultTableViewCell.xib */ = {isa = PBXFileReference; lastKnownFileType = file.xib; path = DefaultTableViewCell.xib; sourceTree = "<group>"; };
		B1EC81001FDE86BF00C8EE72 /* SubtitleTableViewCell.swift */ = {isa = PBXFileReference; lastKnownFileType = sourcecode.swift; path = SubtitleTableViewCell.swift; sourceTree = "<group>"; };
		B1EC81011FDE86BF00C8EE72 /* SubtitleTableViewCell.xib */ = {isa = PBXFileReference; lastKnownFileType = file.xib; path = SubtitleTableViewCell.xib; sourceTree = "<group>"; };
		B1EC81041FDE873700C8EE72 /* Value1TableViewCell.swift */ = {isa = PBXFileReference; lastKnownFileType = sourcecode.swift; path = Value1TableViewCell.swift; sourceTree = "<group>"; };
		B1EC81051FDE873700C8EE72 /* Value1TableViewCell.xib */ = {isa = PBXFileReference; lastKnownFileType = file.xib; path = Value1TableViewCell.xib; sourceTree = "<group>"; };
/* End PBXFileReference section */

/* Begin PBXFrameworksBuildPhase section */
		B14F944B20444E810014F694 /* Frameworks */ = {
			isa = PBXFrameworksBuildPhase;
			buildActionMask = 2147483647;
			files = (
				B14F946020444E910014F694 /* ThunderTable.framework in Frameworks */,
			);
			runOnlyForDeploymentPostprocessing = 0;
		};
		B17BAA2E1D89639100844421 /* Frameworks */ = {
			isa = PBXFrameworksBuildPhase;
			buildActionMask = 2147483647;
			files = (
			);
			runOnlyForDeploymentPostprocessing = 0;
		};
		B17BAA381D89639200844421 /* Frameworks */ = {
			isa = PBXFrameworksBuildPhase;
			buildActionMask = 2147483647;
			files = (
				495C37CC203458BA00DD1105 /* ThunderTable.framework in Frameworks */,
			);
			runOnlyForDeploymentPostprocessing = 0;
		};
/* End PBXFrameworksBuildPhase section */

/* Begin PBXGroup section */
		490A3C4D2034569200DC3176 /* Frameworks */ = {
			isa = PBXGroup;
			children = (
			);
			name = Frameworks;
			sourceTree = "<group>";
		};
		B11264F21D8A9A9900224FB2 /* Input */ = {
			isa = PBXGroup;
			children = (
				B11264F31D8A9AE800224FB2 /* InputTableRow.swift */,
				B19C53211D8B02F600B30A35 /* Cells */,
				B19C53201D8B02EA00B30A35 /* Rows */,
			);
			name = Input;
			sourceTree = "<group>";
		};
		B11CEB772049779D001308B3 /* Models */ = {
			isa = PBXGroup;
			children = (
				B11CEB79204977A2001308B3 /* CNContact+Row.swift */,
				B11CEB9D20498E61001308B3 /* CNContact+Section.swift */,
			);
			path = Models;
			sourceTree = "<group>";
		};
		B11CEB7A204977F6001308B3 /* Cells */ = {
			isa = PBXGroup;
			children = (
				B11CEB7B20497806001308B3 /* ContactTableViewCell.swift */,
				B11CEB7C20497806001308B3 /* ContactTableViewCell.xib */,
			);
			path = Cells;
			sourceTree = "<group>";
		};
		B14F944F20444E810014F694 /* ThunderTableDemo */ = {
			isa = PBXGroup;
			children = (
				B11CEB7A204977F6001308B3 /* Cells */,
				B11CEB772049779D001308B3 /* Models */,
				B14F945020444E820014F694 /* AppDelegate.swift */,
				B14F945220444E820014F694 /* ViewController.swift */,
				B14F945420444E820014F694 /* Main.storyboard */,
				B14F945720444E820014F694 /* Assets.xcassets */,
				B14F945920444E820014F694 /* LaunchScreen.storyboard */,
				B14F945C20444E820014F694 /* Info.plist */,
			);
			path = ThunderTableDemo;
			sourceTree = "<group>";
		};
		B17BAA281D89639100844421 = {
			isa = PBXGroup;
			children = (
				B17BAA341D89639100844421 /* ThunderTable */,
				B17BAA3F1D89639200844421 /* ThunderTableTests */,
				B14F944F20444E810014F694 /* ThunderTableDemo */,
				B17BAA331D89639100844421 /* Products */,
				490A3C4D2034569200DC3176 /* Frameworks */,
			);
			sourceTree = "<group>";
		};
		B17BAA331D89639100844421 /* Products */ = {
			isa = PBXGroup;
			children = (
				B17BAA321D89639100844421 /* ThunderTable.framework */,
				B17BAA3B1D89639200844421 /* ThunderTableTests.xctest */,
				B14F944E20444E810014F694 /* ThunderTableDemo.app */,
			);
			name = Products;
			sourceTree = "<group>";
		};
		B17BAA341D89639100844421 /* ThunderTable */ = {
			isa = PBXGroup;
			children = (
				B1D10CD01DA540CF003FBCB4 /* Theme.swift */,
				B19C53261D8B036600B30A35 /* ApplicationLoadingIndicatorManager.swift */,
				B1E0883B1DA638B400E45E47 /* Images */,
				B11264F21D8A9A9900224FB2 /* Input */,
				B17BAA361D89639100844421 /* Info.plist */,
				B1EC80FB1FDE85C000C8EE72 /* Cells */,
				B17BAA551D8963BB00844421 /* TableViewController.swift */,
				B17BAA571D89643800844421 /* TableSection.swift */,
				B17BAA591D89645000844421 /* TableRow.swift */,
				B114F0C220359F76005D52F2 /* TableRow+Actions.swift */,
				B11CB8CE1F320DA600E58116 /* Extensions.swift */,
			);
			path = ThunderTable;
			sourceTree = "<group>";
		};
		B17BAA3F1D89639200844421 /* ThunderTableTests */ = {
			isa = PBXGroup;
			children = (
				B17BAA401D89639200844421 /* ThunderTableTests.swift */,
				B17BAA421D89639200844421 /* Info.plist */,
			);
			path = ThunderTableTests;
			sourceTree = "<group>";
		};
		B19C53201D8B02EA00B30A35 /* Rows */ = {
			isa = PBXGroup;
			children = (
				B1C2C56B1FFCEE3100D968C5 /* InputDatePickerRow.swift */,
				B114F10D2035CA75005D52F2 /* InputPickerRow.swift */,
				B1AD7EC21D8C194400BFCA34 /* InputSwitchRow.swift */,
				B1AD7EBC1D8BFB8F00BFCA34 /* InputTextViewRow.swift */,
				B19C531E1D8B00E900B30A35 /* InputTextFieldRow.swift */,
				B1784D821D8C3A60007358EA /* InputSliderRow.swift */,
			);
			name = Rows;
			sourceTree = "<group>";
		};
		B19C53211D8B02F600B30A35 /* Cells */ = {
			isa = PBXGroup;
			children = (
				B1C2C56D1FFCF20F00D968C5 /* InputDatePickerViewCell.swift */,
				B1C2C56E1FFCF20F00D968C5 /* InputDatePickerViewCell.xib */,
				B114F10F2035CC19005D52F2 /* InputPickerViewCell.swift */,
				B114F1102035CC19005D52F2 /* InputPickerViewCell.xib */,
				B19C53221D8B033E00B30A35 /* InputTextFieldViewCell.swift */,
				B19C53231D8B033E00B30A35 /* InputTextFieldViewCell.xib */,
				B1AD7EBE1D8BFC9D00BFCA34 /* InputTextViewCell.swift */,
				B1AD7EBF1D8BFC9D00BFCA34 /* InputTextViewCell.xib */,
				B1AD7EC41D8C198F00BFCA34 /* InputSwitchViewCell.swift */,
				B1AD7EC51D8C198F00BFCA34 /* InputSwitchViewCell.xib */,
				B1784D841D8C3A8A007358EA /* InputSliderViewCell.swift */,
				B1784D851D8C3A8A007358EA /* InputSliderViewCell.xib */,
			);
			name = Cells;
			sourceTree = "<group>";
		};
		B1E0883B1DA638B400E45E47 /* Images */ = {
			isa = PBXGroup;
			children = (
				B1E0883C1DA638CE00E45E47 /* ImageView.swift */,
				B1E088661DA6470700E45E47 /* ImageController.swift */,
			);
			name = Images;
			sourceTree = "<group>";
		};
		B1EC80FB1FDE85C000C8EE72 /* Cells */ = {
			isa = PBXGroup;
			children = (
				B1EC80FC1FDE85EA00C8EE72 /* DefaultTableViewCell.swift */,
				B1EC80FD1FDE85EA00C8EE72 /* DefaultTableViewCell.xib */,
				B1EC81001FDE86BF00C8EE72 /* SubtitleTableViewCell.swift */,
				B1EC81011FDE86BF00C8EE72 /* SubtitleTableViewCell.xib */,
				B108319B1F068FDF008B565D /* TableImageViewCell.swift */,
				B108319C1F068FDF008B565D /* TableImageViewCell.xib */,
				B1B6795F1D89807A00B66FD8 /* TableViewCell.swift */,
				B1B679601D89807A00B66FD8 /* TableViewCell.xib */,
				B1EC81041FDE873700C8EE72 /* Value1TableViewCell.swift */,
				B1EC81051FDE873700C8EE72 /* Value1TableViewCell.xib */,
				B1A8983D2047117D0028CAE4 /* Value2TableViewCell.swift */,
				B1A8983C2047117D0028CAE4 /* Value2TableViewCell.xib */,
			);
			name = Cells;
			sourceTree = "<group>";
		};
/* End PBXGroup section */

/* Begin PBXHeadersBuildPhase section */
		B17BAA2F1D89639100844421 /* Headers */ = {
			isa = PBXHeadersBuildPhase;
			buildActionMask = 2147483647;
			files = (
			);
			runOnlyForDeploymentPostprocessing = 0;
		};
/* End PBXHeadersBuildPhase section */

/* Begin PBXNativeTarget section */
		B14F944D20444E810014F694 /* ThunderTableDemo */ = {
			isa = PBXNativeTarget;
			buildConfigurationList = B14F945F20444E820014F694 /* Build configuration list for PBXNativeTarget "ThunderTableDemo" */;
			buildPhases = (
				B14F944A20444E810014F694 /* Sources */,
				B14F944B20444E810014F694 /* Frameworks */,
				B14F944C20444E810014F694 /* Resources */,
				B14F946420444E910014F694 /* Embed Frameworks */,
			);
			buildRules = (
			);
			dependencies = (
				B14F946320444E910014F694 /* PBXTargetDependency */,
			);
			name = ThunderTableDemo;
			productName = ThunderTableDemo;
			productReference = B14F944E20444E810014F694 /* ThunderTableDemo.app */;
			productType = "com.apple.product-type.application";
		};
		B17BAA311D89639100844421 /* ThunderTable */ = {
			isa = PBXNativeTarget;
			buildConfigurationList = B17BAA461D89639200844421 /* Build configuration list for PBXNativeTarget "ThunderTable" */;
			buildPhases = (
				B17BAA2D1D89639100844421 /* Sources */,
				B17BAA2E1D89639100844421 /* Frameworks */,
				B17BAA2F1D89639100844421 /* Headers */,
				B17BAA301D89639100844421 /* Resources */,
			);
			buildRules = (
			);
			dependencies = (
			);
			name = ThunderTable;
			productName = ThunderTable;
			productReference = B17BAA321D89639100844421 /* ThunderTable.framework */;
			productType = "com.apple.product-type.framework";
		};
		B17BAA3A1D89639200844421 /* ThunderTableTests */ = {
			isa = PBXNativeTarget;
			buildConfigurationList = B17BAA491D89639200844421 /* Build configuration list for PBXNativeTarget "ThunderTableTests" */;
			buildPhases = (
				B17BAA371D89639200844421 /* Sources */,
				B17BAA381D89639200844421 /* Frameworks */,
				B17BAA391D89639200844421 /* Resources */,
			);
			buildRules = (
			);
			dependencies = (
			);
			name = ThunderTableTests;
			productName = ThunderTableTests;
			productReference = B17BAA3B1D89639200844421 /* ThunderTableTests.xctest */;
			productType = "com.apple.product-type.bundle.unit-test";
		};
/* End PBXNativeTarget section */

/* Begin PBXProject section */
		B17BAA291D89639100844421 /* Project object */ = {
			isa = PBXProject;
			attributes = {
<<<<<<< HEAD
				LastSwiftUpdateCheck = 0920;
				LastUpgradeCheck = 0900;
=======
				LastSwiftUpdateCheck = 0800;
				LastUpgradeCheck = 0930;
>>>>>>> 4337bf4f
				ORGANIZATIONNAME = 3SidedCube;
				TargetAttributes = {
					B14F944D20444E810014F694 = {
						CreatedOnToolsVersion = 9.2;
						DevelopmentTeam = 25H7BM6YWK;
						ProvisioningStyle = Automatic;
					};
					B17BAA311D89639100844421 = {
						CreatedOnToolsVersion = 8.0;
						LastSwiftMigration = 1000;
						ProvisioningStyle = Automatic;
					};
					B17BAA3A1D89639200844421 = {
						CreatedOnToolsVersion = 8.0;
						LastSwiftMigration = 1000;
						ProvisioningStyle = Automatic;
					};
				};
			};
			buildConfigurationList = B17BAA2C1D89639100844421 /* Build configuration list for PBXProject "ThunderTable" */;
			compatibilityVersion = "Xcode 3.2";
			developmentRegion = English;
			hasScannedForEncodings = 0;
			knownRegions = (
				en,
				Base,
			);
			mainGroup = B17BAA281D89639100844421;
			productRefGroup = B17BAA331D89639100844421 /* Products */;
			projectDirPath = "";
			projectRoot = "";
			targets = (
				B17BAA311D89639100844421 /* ThunderTable */,
				B17BAA3A1D89639200844421 /* ThunderTableTests */,
				B14F944D20444E810014F694 /* ThunderTableDemo */,
			);
		};
/* End PBXProject section */

/* Begin PBXResourcesBuildPhase section */
		B14F944C20444E810014F694 /* Resources */ = {
			isa = PBXResourcesBuildPhase;
			buildActionMask = 2147483647;
			files = (
				B11CEB7E20497806001308B3 /* ContactTableViewCell.xib in Resources */,
				B14F945B20444E820014F694 /* LaunchScreen.storyboard in Resources */,
				B14F945820444E820014F694 /* Assets.xcassets in Resources */,
				B14F945620444E820014F694 /* Main.storyboard in Resources */,
			);
			runOnlyForDeploymentPostprocessing = 0;
		};
		B17BAA301D89639100844421 /* Resources */ = {
			isa = PBXResourcesBuildPhase;
			buildActionMask = 2147483647;
			files = (
				B1B679621D89807A00B66FD8 /* TableViewCell.xib in Resources */,
				B114F1122035CC19005D52F2 /* InputPickerViewCell.xib in Resources */,
				B1EC81031FDE86BF00C8EE72 /* SubtitleTableViewCell.xib in Resources */,
				B1AD7EC71D8C198F00BFCA34 /* InputSwitchViewCell.xib in Resources */,
				B19C53251D8B033E00B30A35 /* InputTextFieldViewCell.xib in Resources */,
				B108319E1F068FDF008B565D /* TableImageViewCell.xib in Resources */,
				B1784D871D8C3A8A007358EA /* InputSliderViewCell.xib in Resources */,
				B1EC80FF1FDE85EA00C8EE72 /* DefaultTableViewCell.xib in Resources */,
				B1C2C5701FFCF20F00D968C5 /* InputDatePickerViewCell.xib in Resources */,
				B1A8983E2047117D0028CAE4 /* Value2TableViewCell.xib in Resources */,
				B1AD7EC11D8BFC9D00BFCA34 /* InputTextViewCell.xib in Resources */,
				B1EC81071FDE873700C8EE72 /* Value1TableViewCell.xib in Resources */,
			);
			runOnlyForDeploymentPostprocessing = 0;
		};
		B17BAA391D89639200844421 /* Resources */ = {
			isa = PBXResourcesBuildPhase;
			buildActionMask = 2147483647;
			files = (
			);
			runOnlyForDeploymentPostprocessing = 0;
		};
/* End PBXResourcesBuildPhase section */

/* Begin PBXSourcesBuildPhase section */
		B14F944A20444E810014F694 /* Sources */ = {
			isa = PBXSourcesBuildPhase;
			buildActionMask = 2147483647;
			files = (
				B11CEB7D20497806001308B3 /* ContactTableViewCell.swift in Sources */,
				B14F945320444E820014F694 /* ViewController.swift in Sources */,
				B11CEB9E20498E61001308B3 /* CNContact+Section.swift in Sources */,
				B14F945120444E820014F694 /* AppDelegate.swift in Sources */,
				B11CEB9F20498F0C001308B3 /* CNContact+Row.swift in Sources */,
			);
			runOnlyForDeploymentPostprocessing = 0;
		};
		B17BAA2D1D89639100844421 /* Sources */ = {
			isa = PBXSourcesBuildPhase;
			buildActionMask = 2147483647;
			files = (
				B1AD7EC31D8C194400BFCA34 /* InputSwitchRow.swift in Sources */,
				B17BAA581D89643800844421 /* TableSection.swift in Sources */,
				B1784D831D8C3A60007358EA /* InputSliderRow.swift in Sources */,
				B1C2C56C1FFCEE3100D968C5 /* InputDatePickerRow.swift in Sources */,
				B1EC81021FDE86BF00C8EE72 /* SubtitleTableViewCell.swift in Sources */,
				B1B679611D89807A00B66FD8 /* TableViewCell.swift in Sources */,
				B1784D861D8C3A8A007358EA /* InputSliderViewCell.swift in Sources */,
				B1C2C56F1FFCF20F00D968C5 /* InputDatePickerViewCell.swift in Sources */,
				B108319D1F068FDF008B565D /* TableImageViewCell.swift in Sources */,
				B11264F41D8A9AE800224FB2 /* InputTableRow.swift in Sources */,
				B114F0C320359F76005D52F2 /* TableRow+Actions.swift in Sources */,
				B11CB8CF1F320DA600E58116 /* Extensions.swift in Sources */,
				B114F10E2035CA75005D52F2 /* InputPickerRow.swift in Sources */,
				B1EC81061FDE873700C8EE72 /* Value1TableViewCell.swift in Sources */,
				B19C53241D8B033E00B30A35 /* InputTextFieldViewCell.swift in Sources */,
				B1EC80FE1FDE85EA00C8EE72 /* DefaultTableViewCell.swift in Sources */,
				B1AD7EC61D8C198F00BFCA34 /* InputSwitchViewCell.swift in Sources */,
				B1E0883D1DA638CE00E45E47 /* ImageView.swift in Sources */,
				B114F1112035CC19005D52F2 /* InputPickerViewCell.swift in Sources */,
				B17BAA561D8963BB00844421 /* TableViewController.swift in Sources */,
				B19C53271D8B036600B30A35 /* ApplicationLoadingIndicatorManager.swift in Sources */,
				B1AD7EBD1D8BFB8F00BFCA34 /* InputTextViewRow.swift in Sources */,
				B17BAA5A1D89645000844421 /* TableRow.swift in Sources */,
				B1D10CD11DA540CF003FBCB4 /* Theme.swift in Sources */,
				B1E088671DA6470700E45E47 /* ImageController.swift in Sources */,
				B1AD7EC01D8BFC9D00BFCA34 /* InputTextViewCell.swift in Sources */,
				B19C531F1D8B00E900B30A35 /* InputTextFieldRow.swift in Sources */,
				B1A8983F2047117D0028CAE4 /* Value2TableViewCell.swift in Sources */,
			);
			runOnlyForDeploymentPostprocessing = 0;
		};
		B17BAA371D89639200844421 /* Sources */ = {
			isa = PBXSourcesBuildPhase;
			buildActionMask = 2147483647;
			files = (
				B17BAA411D89639200844421 /* ThunderTableTests.swift in Sources */,
			);
			runOnlyForDeploymentPostprocessing = 0;
		};
/* End PBXSourcesBuildPhase section */

/* Begin PBXTargetDependency section */
		B14F946320444E910014F694 /* PBXTargetDependency */ = {
			isa = PBXTargetDependency;
			target = B17BAA311D89639100844421 /* ThunderTable */;
			targetProxy = B14F946220444E910014F694 /* PBXContainerItemProxy */;
		};
/* End PBXTargetDependency section */

/* Begin PBXVariantGroup section */
		B14F945420444E820014F694 /* Main.storyboard */ = {
			isa = PBXVariantGroup;
			children = (
				B14F945520444E820014F694 /* Base */,
			);
			name = Main.storyboard;
			sourceTree = "<group>";
		};
		B14F945920444E820014F694 /* LaunchScreen.storyboard */ = {
			isa = PBXVariantGroup;
			children = (
				B14F945A20444E820014F694 /* Base */,
			);
			name = LaunchScreen.storyboard;
			sourceTree = "<group>";
		};
/* End PBXVariantGroup section */

/* Begin XCBuildConfiguration section */
		B14F945D20444E820014F694 /* Debug */ = {
			isa = XCBuildConfiguration;
			buildSettings = {
				ALWAYS_EMBED_SWIFT_STANDARD_LIBRARIES = YES;
				ASSETCATALOG_COMPILER_APPICON_NAME = AppIcon;
				CLANG_ANALYZER_NUMBER_OBJECT_CONVERSION = YES_AGGRESSIVE;
				CLANG_CXX_LANGUAGE_STANDARD = "gnu++14";
				CLANG_WARN_UNGUARDED_AVAILABILITY = YES_AGGRESSIVE;
				CODE_SIGN_IDENTITY = "iPhone Developer";
				CODE_SIGN_STYLE = Automatic;
				DEVELOPMENT_TEAM = 25H7BM6YWK;
				GCC_C_LANGUAGE_STANDARD = gnu11;
				INFOPLIST_FILE = ThunderTableDemo/Info.plist;
				IPHONEOS_DEPLOYMENT_TARGET = 11.2;
				LD_RUNPATH_SEARCH_PATHS = "$(inherited) @executable_path/Frameworks";
				PRODUCT_BUNDLE_IDENTIFIER = com.3sidedcube.ThunderTableDemo;
				PRODUCT_NAME = "$(TARGET_NAME)";
				SWIFT_VERSION = 4.0;
				TARGETED_DEVICE_FAMILY = "1,2";
			};
			name = Debug;
		};
		B14F945E20444E820014F694 /* Release */ = {
			isa = XCBuildConfiguration;
			buildSettings = {
				ALWAYS_EMBED_SWIFT_STANDARD_LIBRARIES = YES;
				ASSETCATALOG_COMPILER_APPICON_NAME = AppIcon;
				CLANG_ANALYZER_NUMBER_OBJECT_CONVERSION = YES_AGGRESSIVE;
				CLANG_CXX_LANGUAGE_STANDARD = "gnu++14";
				CLANG_WARN_UNGUARDED_AVAILABILITY = YES_AGGRESSIVE;
				CODE_SIGN_IDENTITY = "iPhone Developer";
				CODE_SIGN_STYLE = Automatic;
				DEVELOPMENT_TEAM = 25H7BM6YWK;
				GCC_C_LANGUAGE_STANDARD = gnu11;
				INFOPLIST_FILE = ThunderTableDemo/Info.plist;
				IPHONEOS_DEPLOYMENT_TARGET = 11.2;
				LD_RUNPATH_SEARCH_PATHS = "$(inherited) @executable_path/Frameworks";
				PRODUCT_BUNDLE_IDENTIFIER = com.3sidedcube.ThunderTableDemo;
				PRODUCT_NAME = "$(TARGET_NAME)";
				SWIFT_VERSION = 4.0;
				TARGETED_DEVICE_FAMILY = "1,2";
			};
			name = Release;
		};
		B17BAA441D89639200844421 /* Debug */ = {
			isa = XCBuildConfiguration;
			buildSettings = {
				ALWAYS_SEARCH_USER_PATHS = NO;
				CLANG_ANALYZER_NONNULL = YES;
				CLANG_CXX_LANGUAGE_STANDARD = "gnu++0x";
				CLANG_CXX_LIBRARY = "libc++";
				CLANG_ENABLE_MODULES = YES;
				CLANG_ENABLE_OBJC_ARC = YES;
				CLANG_WARN_BLOCK_CAPTURE_AUTORELEASING = YES;
				CLANG_WARN_BOOL_CONVERSION = YES;
				CLANG_WARN_COMMA = YES;
				CLANG_WARN_CONSTANT_CONVERSION = YES;
				CLANG_WARN_DEPRECATED_OBJC_IMPLEMENTATIONS = YES;
				CLANG_WARN_DIRECT_OBJC_ISA_USAGE = YES_ERROR;
				CLANG_WARN_DOCUMENTATION_COMMENTS = YES;
				CLANG_WARN_EMPTY_BODY = YES;
				CLANG_WARN_ENUM_CONVERSION = YES;
				CLANG_WARN_INFINITE_RECURSION = YES;
				CLANG_WARN_INT_CONVERSION = YES;
				CLANG_WARN_NON_LITERAL_NULL_CONVERSION = YES;
				CLANG_WARN_OBJC_IMPLICIT_RETAIN_SELF = YES;
				CLANG_WARN_OBJC_LITERAL_CONVERSION = YES;
				CLANG_WARN_OBJC_ROOT_CLASS = YES_ERROR;
				CLANG_WARN_RANGE_LOOP_ANALYSIS = YES;
				CLANG_WARN_STRICT_PROTOTYPES = YES;
				CLANG_WARN_SUSPICIOUS_MOVE = YES;
				CLANG_WARN_SUSPICIOUS_MOVES = YES;
				CLANG_WARN_UNREACHABLE_CODE = YES;
				CLANG_WARN__DUPLICATE_METHOD_MATCH = YES;
				"CODE_SIGN_IDENTITY[sdk=iphoneos*]" = "iPhone Developer";
				COPY_PHASE_STRIP = NO;
				CURRENT_PROJECT_VERSION = 1;
				DEBUG_INFORMATION_FORMAT = dwarf;
				ENABLE_STRICT_OBJC_MSGSEND = YES;
				ENABLE_TESTABILITY = YES;
				GCC_C_LANGUAGE_STANDARD = gnu99;
				GCC_DYNAMIC_NO_PIC = NO;
				GCC_NO_COMMON_BLOCKS = YES;
				GCC_OPTIMIZATION_LEVEL = 0;
				GCC_PREPROCESSOR_DEFINITIONS = (
					"DEBUG=1",
					"$(inherited)",
				);
				GCC_WARN_64_TO_32_BIT_CONVERSION = YES;
				GCC_WARN_ABOUT_RETURN_TYPE = YES_ERROR;
				GCC_WARN_UNDECLARED_SELECTOR = YES;
				GCC_WARN_UNINITIALIZED_AUTOS = YES_AGGRESSIVE;
				GCC_WARN_UNUSED_FUNCTION = YES;
				GCC_WARN_UNUSED_VARIABLE = YES;
				IPHONEOS_DEPLOYMENT_TARGET = 10.0;
				MTL_ENABLE_DEBUG_INFO = YES;
				ONLY_ACTIVE_ARCH = YES;
				SDKROOT = iphoneos;
				SWIFT_ACTIVE_COMPILATION_CONDITIONS = DEBUG;
				SWIFT_OPTIMIZATION_LEVEL = "-Onone";
				TARGETED_DEVICE_FAMILY = "1,2";
				VERSIONING_SYSTEM = "apple-generic";
				VERSION_INFO_PREFIX = "";
			};
			name = Debug;
		};
		B17BAA451D89639200844421 /* Release */ = {
			isa = XCBuildConfiguration;
			buildSettings = {
				ALWAYS_SEARCH_USER_PATHS = NO;
				CLANG_ANALYZER_NONNULL = YES;
				CLANG_CXX_LANGUAGE_STANDARD = "gnu++0x";
				CLANG_CXX_LIBRARY = "libc++";
				CLANG_ENABLE_MODULES = YES;
				CLANG_ENABLE_OBJC_ARC = YES;
				CLANG_WARN_BLOCK_CAPTURE_AUTORELEASING = YES;
				CLANG_WARN_BOOL_CONVERSION = YES;
				CLANG_WARN_COMMA = YES;
				CLANG_WARN_CONSTANT_CONVERSION = YES;
				CLANG_WARN_DEPRECATED_OBJC_IMPLEMENTATIONS = YES;
				CLANG_WARN_DIRECT_OBJC_ISA_USAGE = YES_ERROR;
				CLANG_WARN_DOCUMENTATION_COMMENTS = YES;
				CLANG_WARN_EMPTY_BODY = YES;
				CLANG_WARN_ENUM_CONVERSION = YES;
				CLANG_WARN_INFINITE_RECURSION = YES;
				CLANG_WARN_INT_CONVERSION = YES;
				CLANG_WARN_NON_LITERAL_NULL_CONVERSION = YES;
				CLANG_WARN_OBJC_IMPLICIT_RETAIN_SELF = YES;
				CLANG_WARN_OBJC_LITERAL_CONVERSION = YES;
				CLANG_WARN_OBJC_ROOT_CLASS = YES_ERROR;
				CLANG_WARN_RANGE_LOOP_ANALYSIS = YES;
				CLANG_WARN_STRICT_PROTOTYPES = YES;
				CLANG_WARN_SUSPICIOUS_MOVE = YES;
				CLANG_WARN_SUSPICIOUS_MOVES = YES;
				CLANG_WARN_UNREACHABLE_CODE = YES;
				CLANG_WARN__DUPLICATE_METHOD_MATCH = YES;
				"CODE_SIGN_IDENTITY[sdk=iphoneos*]" = "iPhone Developer";
				COPY_PHASE_STRIP = NO;
				CURRENT_PROJECT_VERSION = 1;
				DEBUG_INFORMATION_FORMAT = "dwarf-with-dsym";
				ENABLE_NS_ASSERTIONS = NO;
				ENABLE_STRICT_OBJC_MSGSEND = YES;
				GCC_C_LANGUAGE_STANDARD = gnu99;
				GCC_NO_COMMON_BLOCKS = YES;
				GCC_WARN_64_TO_32_BIT_CONVERSION = YES;
				GCC_WARN_ABOUT_RETURN_TYPE = YES_ERROR;
				GCC_WARN_UNDECLARED_SELECTOR = YES;
				GCC_WARN_UNINITIALIZED_AUTOS = YES_AGGRESSIVE;
				GCC_WARN_UNUSED_FUNCTION = YES;
				GCC_WARN_UNUSED_VARIABLE = YES;
				IPHONEOS_DEPLOYMENT_TARGET = 10.0;
				MTL_ENABLE_DEBUG_INFO = NO;
				SDKROOT = iphoneos;
				SWIFT_OPTIMIZATION_LEVEL = "-Owholemodule";
				TARGETED_DEVICE_FAMILY = "1,2";
				VALIDATE_PRODUCT = YES;
				VERSIONING_SYSTEM = "apple-generic";
				VERSION_INFO_PREFIX = "";
			};
			name = Release;
		};
		B17BAA471D89639200844421 /* Debug */ = {
			isa = XCBuildConfiguration;
			buildSettings = {
				CLANG_ENABLE_MODULES = YES;
				CODE_SIGN_IDENTITY = "iPhone Developer";
				DEFINES_MODULE = YES;
				DEVELOPMENT_TEAM = "";
				DYLIB_COMPATIBILITY_VERSION = 1;
				DYLIB_CURRENT_VERSION = 1;
				DYLIB_INSTALL_NAME_BASE = "@rpath";
				GCC_TREAT_WARNINGS_AS_ERRORS = YES;
				INFOPLIST_FILE = ThunderTable/Info.plist;
				INSTALL_PATH = "$(LOCAL_LIBRARY_DIR)/Frameworks";
				IPHONEOS_DEPLOYMENT_TARGET = 10.0;
				LD_RUNPATH_SEARCH_PATHS = "$(inherited) @executable_path/Frameworks @loader_path/Frameworks";
				PRODUCT_BUNDLE_IDENTIFIER = com.threesidedcube.ThunderTable;
				PRODUCT_NAME = "$(TARGET_NAME)";
				SKIP_INSTALL = YES;
				SWIFT_OPTIMIZATION_LEVEL = "-Onone";
				SWIFT_TREAT_WARNINGS_AS_ERRORS = YES;
				SWIFT_VERSION = 4.2;
			};
			name = Debug;
		};
		B17BAA481D89639200844421 /* Release */ = {
			isa = XCBuildConfiguration;
			buildSettings = {
				CLANG_ENABLE_MODULES = YES;
				CODE_SIGN_IDENTITY = "iPhone Developer";
				DEFINES_MODULE = YES;
				DEVELOPMENT_TEAM = "";
				DYLIB_COMPATIBILITY_VERSION = 1;
				DYLIB_CURRENT_VERSION = 1;
				DYLIB_INSTALL_NAME_BASE = "@rpath";
				GCC_TREAT_WARNINGS_AS_ERRORS = YES;
				INFOPLIST_FILE = ThunderTable/Info.plist;
				INSTALL_PATH = "$(LOCAL_LIBRARY_DIR)/Frameworks";
				IPHONEOS_DEPLOYMENT_TARGET = 10.0;
				LD_RUNPATH_SEARCH_PATHS = "$(inherited) @executable_path/Frameworks @loader_path/Frameworks";
				PRODUCT_BUNDLE_IDENTIFIER = com.threesidedcube.ThunderTable;
				PRODUCT_NAME = "$(TARGET_NAME)";
				SKIP_INSTALL = YES;
				SWIFT_TREAT_WARNINGS_AS_ERRORS = YES;
				SWIFT_VERSION = 4.2;
			};
			name = Release;
		};
		B17BAA4A1D89639200844421 /* Debug */ = {
			isa = XCBuildConfiguration;
			buildSettings = {
				ALWAYS_EMBED_SWIFT_STANDARD_LIBRARIES = YES;
				DEVELOPMENT_TEAM = "";
				GCC_TREAT_WARNINGS_AS_ERRORS = YES;
				INFOPLIST_FILE = ThunderTableTests/Info.plist;
				LD_RUNPATH_SEARCH_PATHS = "$(inherited) @executable_path/Frameworks @loader_path/Frameworks";
				PRODUCT_BUNDLE_IDENTIFIER = com.threesidedcube.ThunderTable.ThunderTableTests;
				PRODUCT_NAME = "$(TARGET_NAME)";
				SWIFT_TREAT_WARNINGS_AS_ERRORS = YES;
				SWIFT_VERSION = 4.2;
			};
			name = Debug;
		};
		B17BAA4B1D89639200844421 /* Release */ = {
			isa = XCBuildConfiguration;
			buildSettings = {
				ALWAYS_EMBED_SWIFT_STANDARD_LIBRARIES = YES;
				DEVELOPMENT_TEAM = "";
				GCC_TREAT_WARNINGS_AS_ERRORS = YES;
				INFOPLIST_FILE = ThunderTableTests/Info.plist;
				LD_RUNPATH_SEARCH_PATHS = "$(inherited) @executable_path/Frameworks @loader_path/Frameworks";
				PRODUCT_BUNDLE_IDENTIFIER = com.threesidedcube.ThunderTable.ThunderTableTests;
				PRODUCT_NAME = "$(TARGET_NAME)";
				SWIFT_TREAT_WARNINGS_AS_ERRORS = YES;
				SWIFT_VERSION = 4.2;
			};
			name = Release;
		};
/* End XCBuildConfiguration section */

/* Begin XCConfigurationList section */
		B14F945F20444E820014F694 /* Build configuration list for PBXNativeTarget "ThunderTableDemo" */ = {
			isa = XCConfigurationList;
			buildConfigurations = (
				B14F945D20444E820014F694 /* Debug */,
				B14F945E20444E820014F694 /* Release */,
			);
			defaultConfigurationIsVisible = 0;
			defaultConfigurationName = Release;
		};
		B17BAA2C1D89639100844421 /* Build configuration list for PBXProject "ThunderTable" */ = {
			isa = XCConfigurationList;
			buildConfigurations = (
				B17BAA441D89639200844421 /* Debug */,
				B17BAA451D89639200844421 /* Release */,
			);
			defaultConfigurationIsVisible = 0;
			defaultConfigurationName = Release;
		};
		B17BAA461D89639200844421 /* Build configuration list for PBXNativeTarget "ThunderTable" */ = {
			isa = XCConfigurationList;
			buildConfigurations = (
				B17BAA471D89639200844421 /* Debug */,
				B17BAA481D89639200844421 /* Release */,
			);
			defaultConfigurationIsVisible = 0;
			defaultConfigurationName = Release;
		};
		B17BAA491D89639200844421 /* Build configuration list for PBXNativeTarget "ThunderTableTests" */ = {
			isa = XCConfigurationList;
			buildConfigurations = (
				B17BAA4A1D89639200844421 /* Debug */,
				B17BAA4B1D89639200844421 /* Release */,
			);
			defaultConfigurationIsVisible = 0;
			defaultConfigurationName = Release;
		};
/* End XCConfigurationList section */
	};
	rootObject = B17BAA291D89639100844421 /* Project object */;
}<|MERGE_RESOLUTION|>--- conflicted
+++ resolved
@@ -403,13 +403,8 @@
 		B17BAA291D89639100844421 /* Project object */ = {
 			isa = PBXProject;
 			attributes = {
-<<<<<<< HEAD
 				LastSwiftUpdateCheck = 0920;
-				LastUpgradeCheck = 0900;
-=======
-				LastSwiftUpdateCheck = 0800;
 				LastUpgradeCheck = 0930;
->>>>>>> 4337bf4f
 				ORGANIZATIONNAME = 3SidedCube;
 				TargetAttributes = {
 					B14F944D20444E810014F694 = {
