// !$*UTF8*$!
{
	archiveVersion = 1;
	classes = {
	};
	objectVersion = 46;
	objects = {

/* Begin PBXBuildFile section */
		B108319D1F068FDF008B565D /* TableImageViewCell.swift in Sources */ = {isa = PBXBuildFile; fileRef = B108319B1F068FDF008B565D /* TableImageViewCell.swift */; };
		B108319E1F068FDF008B565D /* TableImageViewCell.xib in Resources */ = {isa = PBXBuildFile; fileRef = B108319C1F068FDF008B565D /* TableImageViewCell.xib */; };
		B11264F41D8A9AE800224FB2 /* InputTableRow.swift in Sources */ = {isa = PBXBuildFile; fileRef = B11264F31D8A9AE800224FB2 /* InputTableRow.swift */; };
		B11CB8CF1F320DA600E58116 /* Extensions.swift in Sources */ = {isa = PBXBuildFile; fileRef = B11CB8CE1F320DA600E58116 /* Extensions.swift */; };
		B1784D831D8C3A60007358EA /* InputSliderRow.swift in Sources */ = {isa = PBXBuildFile; fileRef = B1784D821D8C3A60007358EA /* InputSliderRow.swift */; };
		B1784D861D8C3A8A007358EA /* InputSliderViewCell.swift in Sources */ = {isa = PBXBuildFile; fileRef = B1784D841D8C3A8A007358EA /* InputSliderViewCell.swift */; };
		B1784D871D8C3A8A007358EA /* InputSliderViewCell.xib in Resources */ = {isa = PBXBuildFile; fileRef = B1784D851D8C3A8A007358EA /* InputSliderViewCell.xib */; };
		B17BAA3C1D89639200844421 /* ThunderTable.framework in Frameworks */ = {isa = PBXBuildFile; fileRef = B17BAA321D89639100844421 /* ThunderTable.framework */; };
		B17BAA411D89639200844421 /* ThunderTableTests.swift in Sources */ = {isa = PBXBuildFile; fileRef = B17BAA401D89639200844421 /* ThunderTableTests.swift */; };
		B17BAA431D89639200844421 /* ThunderTable.h in Headers */ = {isa = PBXBuildFile; fileRef = B17BAA351D89639100844421 /* ThunderTable.h */; settings = {ATTRIBUTES = (Public, ); }; };
		B17BAA561D8963BB00844421 /* TableViewController.swift in Sources */ = {isa = PBXBuildFile; fileRef = B17BAA551D8963BB00844421 /* TableViewController.swift */; };
		B17BAA581D89643800844421 /* TableSection.swift in Sources */ = {isa = PBXBuildFile; fileRef = B17BAA571D89643800844421 /* TableSection.swift */; };
		B17BAA5A1D89645000844421 /* TableRow.swift in Sources */ = {isa = PBXBuildFile; fileRef = B17BAA591D89645000844421 /* TableRow.swift */; };
		B19C531F1D8B00E900B30A35 /* InputTextFieldRow.swift in Sources */ = {isa = PBXBuildFile; fileRef = B19C531E1D8B00E900B30A35 /* InputTextFieldRow.swift */; };
		B19C53241D8B033E00B30A35 /* InputTextFieldViewCell.swift in Sources */ = {isa = PBXBuildFile; fileRef = B19C53221D8B033E00B30A35 /* InputTextFieldViewCell.swift */; };
		B19C53251D8B033E00B30A35 /* InputTextFieldViewCell.xib in Resources */ = {isa = PBXBuildFile; fileRef = B19C53231D8B033E00B30A35 /* InputTextFieldViewCell.xib */; };
		B19C53271D8B036600B30A35 /* ApplicationLoadingIndicatorManager.swift in Sources */ = {isa = PBXBuildFile; fileRef = B19C53261D8B036600B30A35 /* ApplicationLoadingIndicatorManager.swift */; };
		B1AD7EBD1D8BFB8F00BFCA34 /* InputTextViewRow.swift in Sources */ = {isa = PBXBuildFile; fileRef = B1AD7EBC1D8BFB8F00BFCA34 /* InputTextViewRow.swift */; };
		B1AD7EC01D8BFC9D00BFCA34 /* InputTextViewCell.swift in Sources */ = {isa = PBXBuildFile; fileRef = B1AD7EBE1D8BFC9D00BFCA34 /* InputTextViewCell.swift */; };
		B1AD7EC11D8BFC9D00BFCA34 /* InputTextViewCell.xib in Resources */ = {isa = PBXBuildFile; fileRef = B1AD7EBF1D8BFC9D00BFCA34 /* InputTextViewCell.xib */; };
		B1AD7EC31D8C194400BFCA34 /* InputSwitchRow.swift in Sources */ = {isa = PBXBuildFile; fileRef = B1AD7EC21D8C194400BFCA34 /* InputSwitchRow.swift */; };
		B1AD7EC61D8C198F00BFCA34 /* InputSwitchViewCell.swift in Sources */ = {isa = PBXBuildFile; fileRef = B1AD7EC41D8C198F00BFCA34 /* InputSwitchViewCell.swift */; };
		B1AD7EC71D8C198F00BFCA34 /* InputSwitchViewCell.xib in Resources */ = {isa = PBXBuildFile; fileRef = B1AD7EC51D8C198F00BFCA34 /* InputSwitchViewCell.xib */; };
		B1B679611D89807A00B66FD8 /* TableViewCell.swift in Sources */ = {isa = PBXBuildFile; fileRef = B1B6795F1D89807A00B66FD8 /* TableViewCell.swift */; };
		B1B679621D89807A00B66FD8 /* TableViewCell.xib in Resources */ = {isa = PBXBuildFile; fileRef = B1B679601D89807A00B66FD8 /* TableViewCell.xib */; };
		B1C2C56C1FFCEE3100D968C5 /* InputDatePickerRow.swift in Sources */ = {isa = PBXBuildFile; fileRef = B1C2C56B1FFCEE3100D968C5 /* InputDatePickerRow.swift */; };
		B1C2C56F1FFCF20F00D968C5 /* InputDatePickerViewCell.swift in Sources */ = {isa = PBXBuildFile; fileRef = B1C2C56D1FFCF20F00D968C5 /* InputDatePickerViewCell.swift */; };
		B1C2C5701FFCF20F00D968C5 /* InputDatePickerViewCell.xib in Resources */ = {isa = PBXBuildFile; fileRef = B1C2C56E1FFCF20F00D968C5 /* InputDatePickerViewCell.xib */; };
		B1D10CD11DA540CF003FBCB4 /* Theme.swift in Sources */ = {isa = PBXBuildFile; fileRef = B1D10CD01DA540CF003FBCB4 /* Theme.swift */; };
		B1E0883D1DA638CE00E45E47 /* ImageView.swift in Sources */ = {isa = PBXBuildFile; fileRef = B1E0883C1DA638CE00E45E47 /* ImageView.swift */; };
		B1E088671DA6470700E45E47 /* ImageController.swift in Sources */ = {isa = PBXBuildFile; fileRef = B1E088661DA6470700E45E47 /* ImageController.swift */; };
		B1EC80FE1FDE85EA00C8EE72 /* DefaultTableViewCell.swift in Sources */ = {isa = PBXBuildFile; fileRef = B1EC80FC1FDE85EA00C8EE72 /* DefaultTableViewCell.swift */; };
		B1EC80FF1FDE85EA00C8EE72 /* DefaultTableViewCell.xib in Resources */ = {isa = PBXBuildFile; fileRef = B1EC80FD1FDE85EA00C8EE72 /* DefaultTableViewCell.xib */; };
		B1EC81021FDE86BF00C8EE72 /* SubtitleTableViewCell.swift in Sources */ = {isa = PBXBuildFile; fileRef = B1EC81001FDE86BF00C8EE72 /* SubtitleTableViewCell.swift */; };
		B1EC81031FDE86BF00C8EE72 /* SubtitleTableViewCell.xib in Resources */ = {isa = PBXBuildFile; fileRef = B1EC81011FDE86BF00C8EE72 /* SubtitleTableViewCell.xib */; };
		B1EC81061FDE873700C8EE72 /* Value1TableViewCell.swift in Sources */ = {isa = PBXBuildFile; fileRef = B1EC81041FDE873700C8EE72 /* Value1TableViewCell.swift */; };
		B1EC81071FDE873700C8EE72 /* Value1TableViewCell.xib in Resources */ = {isa = PBXBuildFile; fileRef = B1EC81051FDE873700C8EE72 /* Value1TableViewCell.xib */; };
/* End PBXBuildFile section */

/* Begin PBXContainerItemProxy section */
		B17BAA3D1D89639200844421 /* PBXContainerItemProxy */ = {
			isa = PBXContainerItemProxy;
			containerPortal = B17BAA291D89639100844421 /* Project object */;
			proxyType = 1;
			remoteGlobalIDString = B17BAA311D89639100844421;
			remoteInfo = ThunderTable;
		};
/* End PBXContainerItemProxy section */

/* Begin PBXFileReference section */
		B108319B1F068FDF008B565D /* TableImageViewCell.swift */ = {isa = PBXFileReference; fileEncoding = 4; lastKnownFileType = sourcecode.swift; path = TableImageViewCell.swift; sourceTree = "<group>"; };
		B108319C1F068FDF008B565D /* TableImageViewCell.xib */ = {isa = PBXFileReference; fileEncoding = 4; lastKnownFileType = file.xib; path = TableImageViewCell.xib; sourceTree = "<group>"; };
		B11264F31D8A9AE800224FB2 /* InputTableRow.swift */ = {isa = PBXFileReference; fileEncoding = 4; lastKnownFileType = sourcecode.swift; path = InputTableRow.swift; sourceTree = "<group>"; };
		B11CB8CE1F320DA600E58116 /* Extensions.swift */ = {isa = PBXFileReference; fileEncoding = 4; lastKnownFileType = sourcecode.swift; path = Extensions.swift; sourceTree = "<group>"; };
		B1784D821D8C3A60007358EA /* InputSliderRow.swift */ = {isa = PBXFileReference; fileEncoding = 4; lastKnownFileType = sourcecode.swift; path = InputSliderRow.swift; sourceTree = "<group>"; };
		B1784D841D8C3A8A007358EA /* InputSliderViewCell.swift */ = {isa = PBXFileReference; fileEncoding = 4; lastKnownFileType = sourcecode.swift; path = InputSliderViewCell.swift; sourceTree = "<group>"; };
		B1784D851D8C3A8A007358EA /* InputSliderViewCell.xib */ = {isa = PBXFileReference; fileEncoding = 4; lastKnownFileType = file.xib; path = InputSliderViewCell.xib; sourceTree = "<group>"; };
		B17BAA321D89639100844421 /* ThunderTable.framework */ = {isa = PBXFileReference; explicitFileType = wrapper.framework; includeInIndex = 0; path = ThunderTable.framework; sourceTree = BUILT_PRODUCTS_DIR; };
		B17BAA351D89639100844421 /* ThunderTable.h */ = {isa = PBXFileReference; lastKnownFileType = sourcecode.c.h; path = ThunderTable.h; sourceTree = "<group>"; };
		B17BAA361D89639100844421 /* Info.plist */ = {isa = PBXFileReference; lastKnownFileType = text.plist.xml; path = Info.plist; sourceTree = "<group>"; };
		B17BAA3B1D89639200844421 /* ThunderTableTests.xctest */ = {isa = PBXFileReference; explicitFileType = wrapper.cfbundle; includeInIndex = 0; path = ThunderTableTests.xctest; sourceTree = BUILT_PRODUCTS_DIR; };
		B17BAA401D89639200844421 /* ThunderTableTests.swift */ = {isa = PBXFileReference; lastKnownFileType = sourcecode.swift; path = ThunderTableTests.swift; sourceTree = "<group>"; };
		B17BAA421D89639200844421 /* Info.plist */ = {isa = PBXFileReference; lastKnownFileType = text.plist.xml; path = Info.plist; sourceTree = "<group>"; };
		B17BAA551D8963BB00844421 /* TableViewController.swift */ = {isa = PBXFileReference; fileEncoding = 4; lastKnownFileType = sourcecode.swift; path = TableViewController.swift; sourceTree = "<group>"; };
		B17BAA571D89643800844421 /* TableSection.swift */ = {isa = PBXFileReference; fileEncoding = 4; lastKnownFileType = sourcecode.swift; path = TableSection.swift; sourceTree = "<group>"; };
		B17BAA591D89645000844421 /* TableRow.swift */ = {isa = PBXFileReference; fileEncoding = 4; lastKnownFileType = sourcecode.swift; path = TableRow.swift; sourceTree = "<group>"; };
		B19C531E1D8B00E900B30A35 /* InputTextFieldRow.swift */ = {isa = PBXFileReference; fileEncoding = 4; lastKnownFileType = sourcecode.swift; path = InputTextFieldRow.swift; sourceTree = "<group>"; };
		B19C53221D8B033E00B30A35 /* InputTextFieldViewCell.swift */ = {isa = PBXFileReference; fileEncoding = 4; lastKnownFileType = sourcecode.swift; path = InputTextFieldViewCell.swift; sourceTree = "<group>"; };
		B19C53231D8B033E00B30A35 /* InputTextFieldViewCell.xib */ = {isa = PBXFileReference; fileEncoding = 4; lastKnownFileType = file.xib; path = InputTextFieldViewCell.xib; sourceTree = "<group>"; };
		B19C53261D8B036600B30A35 /* ApplicationLoadingIndicatorManager.swift */ = {isa = PBXFileReference; fileEncoding = 4; lastKnownFileType = sourcecode.swift; path = ApplicationLoadingIndicatorManager.swift; sourceTree = "<group>"; };
		B1AD7EBC1D8BFB8F00BFCA34 /* InputTextViewRow.swift */ = {isa = PBXFileReference; fileEncoding = 4; lastKnownFileType = sourcecode.swift; path = InputTextViewRow.swift; sourceTree = "<group>"; };
		B1AD7EBE1D8BFC9D00BFCA34 /* InputTextViewCell.swift */ = {isa = PBXFileReference; fileEncoding = 4; lastKnownFileType = sourcecode.swift; path = InputTextViewCell.swift; sourceTree = "<group>"; };
		B1AD7EBF1D8BFC9D00BFCA34 /* InputTextViewCell.xib */ = {isa = PBXFileReference; fileEncoding = 4; lastKnownFileType = file.xib; path = InputTextViewCell.xib; sourceTree = "<group>"; };
		B1AD7EC21D8C194400BFCA34 /* InputSwitchRow.swift */ = {isa = PBXFileReference; fileEncoding = 4; lastKnownFileType = sourcecode.swift; path = InputSwitchRow.swift; sourceTree = "<group>"; };
		B1AD7EC41D8C198F00BFCA34 /* InputSwitchViewCell.swift */ = {isa = PBXFileReference; fileEncoding = 4; lastKnownFileType = sourcecode.swift; path = InputSwitchViewCell.swift; sourceTree = "<group>"; };
		B1AD7EC51D8C198F00BFCA34 /* InputSwitchViewCell.xib */ = {isa = PBXFileReference; fileEncoding = 4; lastKnownFileType = file.xib; path = InputSwitchViewCell.xib; sourceTree = "<group>"; };
		B1B6795F1D89807A00B66FD8 /* TableViewCell.swift */ = {isa = PBXFileReference; fileEncoding = 4; lastKnownFileType = sourcecode.swift; path = TableViewCell.swift; sourceTree = "<group>"; };
		B1B679601D89807A00B66FD8 /* TableViewCell.xib */ = {isa = PBXFileReference; fileEncoding = 4; lastKnownFileType = file.xib; path = TableViewCell.xib; sourceTree = "<group>"; };
		B1C2C56B1FFCEE3100D968C5 /* InputDatePickerRow.swift */ = {isa = PBXFileReference; lastKnownFileType = sourcecode.swift; path = InputDatePickerRow.swift; sourceTree = "<group>"; };
		B1C2C56D1FFCF20F00D968C5 /* InputDatePickerViewCell.swift */ = {isa = PBXFileReference; fileEncoding = 4; lastKnownFileType = sourcecode.swift; path = InputDatePickerViewCell.swift; sourceTree = "<group>"; };
		B1C2C56E1FFCF20F00D968C5 /* InputDatePickerViewCell.xib */ = {isa = PBXFileReference; fileEncoding = 4; lastKnownFileType = file.xib; path = InputDatePickerViewCell.xib; sourceTree = "<group>"; };
		B1D10CD01DA540CF003FBCB4 /* Theme.swift */ = {isa = PBXFileReference; fileEncoding = 4; lastKnownFileType = sourcecode.swift; path = Theme.swift; sourceTree = "<group>"; };
		B1E0883C1DA638CE00E45E47 /* ImageView.swift */ = {isa = PBXFileReference; fileEncoding = 4; lastKnownFileType = sourcecode.swift; path = ImageView.swift; sourceTree = "<group>"; };
		B1E088661DA6470700E45E47 /* ImageController.swift */ = {isa = PBXFileReference; fileEncoding = 4; lastKnownFileType = sourcecode.swift; path = ImageController.swift; sourceTree = "<group>"; };
		B1EC80FC1FDE85EA00C8EE72 /* DefaultTableViewCell.swift */ = {isa = PBXFileReference; lastKnownFileType = sourcecode.swift; path = DefaultTableViewCell.swift; sourceTree = "<group>"; };
		B1EC80FD1FDE85EA00C8EE72 /* DefaultTableViewCell.xib */ = {isa = PBXFileReference; lastKnownFileType = file.xib; path = DefaultTableViewCell.xib; sourceTree = "<group>"; };
		B1EC81001FDE86BF00C8EE72 /* SubtitleTableViewCell.swift */ = {isa = PBXFileReference; lastKnownFileType = sourcecode.swift; path = SubtitleTableViewCell.swift; sourceTree = "<group>"; };
		B1EC81011FDE86BF00C8EE72 /* SubtitleTableViewCell.xib */ = {isa = PBXFileReference; lastKnownFileType = file.xib; path = SubtitleTableViewCell.xib; sourceTree = "<group>"; };
		B1EC81041FDE873700C8EE72 /* Value1TableViewCell.swift */ = {isa = PBXFileReference; lastKnownFileType = sourcecode.swift; path = Value1TableViewCell.swift; sourceTree = "<group>"; };
		B1EC81051FDE873700C8EE72 /* Value1TableViewCell.xib */ = {isa = PBXFileReference; lastKnownFileType = file.xib; path = Value1TableViewCell.xib; sourceTree = "<group>"; };
/* End PBXFileReference section */

/* Begin PBXFrameworksBuildPhase section */
		B17BAA2E1D89639100844421 /* Frameworks */ = {
			isa = PBXFrameworksBuildPhase;
			buildActionMask = 2147483647;
			files = (
			);
			runOnlyForDeploymentPostprocessing = 0;
		};
		B17BAA381D89639200844421 /* Frameworks */ = {
			isa = PBXFrameworksBuildPhase;
			buildActionMask = 2147483647;
			files = (
				B17BAA3C1D89639200844421 /* ThunderTable.framework in Frameworks */,
			);
			runOnlyForDeploymentPostprocessing = 0;
		};
/* End PBXFrameworksBuildPhase section */

/* Begin PBXGroup section */
		B11264F21D8A9A9900224FB2 /* Input */ = {
			isa = PBXGroup;
			children = (
				B11264F31D8A9AE800224FB2 /* InputTableRow.swift */,
				B19C53211D8B02F600B30A35 /* Cells */,
				B19C53201D8B02EA00B30A35 /* Rows */,
			);
			name = Input;
			sourceTree = "<group>";
		};
		B17BAA281D89639100844421 = {
			isa = PBXGroup;
			children = (
				B17BAA341D89639100844421 /* ThunderTable */,
				B17BAA3F1D89639200844421 /* ThunderTableTests */,
				B17BAA331D89639100844421 /* Products */,
			);
			sourceTree = "<group>";
		};
		B17BAA331D89639100844421 /* Products */ = {
			isa = PBXGroup;
			children = (
				B17BAA321D89639100844421 /* ThunderTable.framework */,
				B17BAA3B1D89639200844421 /* ThunderTableTests.xctest */,
			);
			name = Products;
			sourceTree = "<group>";
		};
		B17BAA341D89639100844421 /* ThunderTable */ = {
			isa = PBXGroup;
			children = (
				B1D10CD01DA540CF003FBCB4 /* Theme.swift */,
				B19C53261D8B036600B30A35 /* ApplicationLoadingIndicatorManager.swift */,
				B1E0883B1DA638B400E45E47 /* Images */,
				B11264F21D8A9A9900224FB2 /* Input */,
				B17BAA351D89639100844421 /* ThunderTable.h */,
				B17BAA361D89639100844421 /* Info.plist */,
				B1EC80FB1FDE85C000C8EE72 /* Cells */,
				B17BAA551D8963BB00844421 /* TableViewController.swift */,
				B17BAA571D89643800844421 /* TableSection.swift */,
				B17BAA591D89645000844421 /* TableRow.swift */,
				B11CB8CE1F320DA600E58116 /* Extensions.swift */,
			);
			path = ThunderTable;
			sourceTree = "<group>";
		};
		B17BAA3F1D89639200844421 /* ThunderTableTests */ = {
			isa = PBXGroup;
			children = (
				B17BAA401D89639200844421 /* ThunderTableTests.swift */,
				B17BAA421D89639200844421 /* Info.plist */,
			);
			path = ThunderTableTests;
			sourceTree = "<group>";
		};
		B19C53201D8B02EA00B30A35 /* Rows */ = {
			isa = PBXGroup;
			children = (
				B1C2C56B1FFCEE3100D968C5 /* InputDatePickerRow.swift */,
				B1AD7EC21D8C194400BFCA34 /* InputSwitchRow.swift */,
				B1AD7EBC1D8BFB8F00BFCA34 /* InputTextViewRow.swift */,
				B19C531E1D8B00E900B30A35 /* InputTextFieldRow.swift */,
				B1784D821D8C3A60007358EA /* InputSliderRow.swift */,
			);
			name = Rows;
			sourceTree = "<group>";
		};
		B19C53211D8B02F600B30A35 /* Cells */ = {
			isa = PBXGroup;
			children = (
				B1C2C56D1FFCF20F00D968C5 /* InputDatePickerViewCell.swift */,
				B1C2C56E1FFCF20F00D968C5 /* InputDatePickerViewCell.xib */,
				B19C53221D8B033E00B30A35 /* InputTextFieldViewCell.swift */,
				B19C53231D8B033E00B30A35 /* InputTextFieldViewCell.xib */,
				B1AD7EBE1D8BFC9D00BFCA34 /* InputTextViewCell.swift */,
				B1AD7EBF1D8BFC9D00BFCA34 /* InputTextViewCell.xib */,
				B1AD7EC41D8C198F00BFCA34 /* InputSwitchViewCell.swift */,
				B1AD7EC51D8C198F00BFCA34 /* InputSwitchViewCell.xib */,
				B1784D841D8C3A8A007358EA /* InputSliderViewCell.swift */,
				B1784D851D8C3A8A007358EA /* InputSliderViewCell.xib */,
			);
			name = Cells;
			sourceTree = "<group>";
		};
		B1E0883B1DA638B400E45E47 /* Images */ = {
			isa = PBXGroup;
			children = (
				B1E0883C1DA638CE00E45E47 /* ImageView.swift */,
				B1E088661DA6470700E45E47 /* ImageController.swift */,
			);
			name = Images;
			sourceTree = "<group>";
		};
		B1EC80FB1FDE85C000C8EE72 /* Cells */ = {
			isa = PBXGroup;
			children = (
				B1EC80FC1FDE85EA00C8EE72 /* DefaultTableViewCell.swift */,
				B1EC80FD1FDE85EA00C8EE72 /* DefaultTableViewCell.xib */,
				B1EC81001FDE86BF00C8EE72 /* SubtitleTableViewCell.swift */,
				B1EC81011FDE86BF00C8EE72 /* SubtitleTableViewCell.xib */,
				B108319B1F068FDF008B565D /* TableImageViewCell.swift */,
				B108319C1F068FDF008B565D /* TableImageViewCell.xib */,
				B1B6795F1D89807A00B66FD8 /* TableViewCell.swift */,
				B1B679601D89807A00B66FD8 /* TableViewCell.xib */,
				B1EC81041FDE873700C8EE72 /* Value1TableViewCell.swift */,
				B1EC81051FDE873700C8EE72 /* Value1TableViewCell.xib */,
			);
			name = Cells;
			sourceTree = "<group>";
		};
/* End PBXGroup section */

/* Begin PBXHeadersBuildPhase section */
		B17BAA2F1D89639100844421 /* Headers */ = {
			isa = PBXHeadersBuildPhase;
			buildActionMask = 2147483647;
			files = (
				B17BAA431D89639200844421 /* ThunderTable.h in Headers */,
			);
			runOnlyForDeploymentPostprocessing = 0;
		};
/* End PBXHeadersBuildPhase section */

/* Begin PBXNativeTarget section */
		B17BAA311D89639100844421 /* ThunderTable */ = {
			isa = PBXNativeTarget;
			buildConfigurationList = B17BAA461D89639200844421 /* Build configuration list for PBXNativeTarget "ThunderTable" */;
			buildPhases = (
				B17BAA2D1D89639100844421 /* Sources */,
				B17BAA2E1D89639100844421 /* Frameworks */,
				B17BAA2F1D89639100844421 /* Headers */,
				B17BAA301D89639100844421 /* Resources */,
			);
			buildRules = (
			);
			dependencies = (
			);
			name = ThunderTable;
			productName = ThunderTable;
			productReference = B17BAA321D89639100844421 /* ThunderTable.framework */;
			productType = "com.apple.product-type.framework";
		};
		B17BAA3A1D89639200844421 /* ThunderTableTests */ = {
			isa = PBXNativeTarget;
			buildConfigurationList = B17BAA491D89639200844421 /* Build configuration list for PBXNativeTarget "ThunderTableTests" */;
			buildPhases = (
				B17BAA371D89639200844421 /* Sources */,
				B17BAA381D89639200844421 /* Frameworks */,
				B17BAA391D89639200844421 /* Resources */,
			);
			buildRules = (
			);
			dependencies = (
				B17BAA3E1D89639200844421 /* PBXTargetDependency */,
			);
			name = ThunderTableTests;
			productName = ThunderTableTests;
			productReference = B17BAA3B1D89639200844421 /* ThunderTableTests.xctest */;
			productType = "com.apple.product-type.bundle.unit-test";
		};
/* End PBXNativeTarget section */

/* Begin PBXProject section */
		B17BAA291D89639100844421 /* Project object */ = {
			isa = PBXProject;
			attributes = {
<<<<<<< HEAD
				LastSwiftUpdateCheck = 0720;
				LastUpgradeCheck = 0800;
				ORGANIZATIONNAME = threesidedcube;
				TargetAttributes = {
					C2E5098119C839F600350F00 = {
						CreatedOnToolsVersion = 6.0;
						LastSwiftMigration = 0830;
=======
				LastSwiftUpdateCheck = 0800;
				LastUpgradeCheck = 0900;
				ORGANIZATIONNAME = 3SidedCube;
				TargetAttributes = {
					B17BAA311D89639100844421 = {
						CreatedOnToolsVersion = 8.0;
						DevelopmentTeam = 5AAUAL6K5G;
						LastSwiftMigration = 0900;
						ProvisioningStyle = Automatic;
>>>>>>> f69b6007
					};
					B17BAA3A1D89639200844421 = {
						CreatedOnToolsVersion = 8.0;
						DevelopmentTeam = 5AAUAL6K5G;
						ProvisioningStyle = Automatic;
					};
				};
			};
			buildConfigurationList = B17BAA2C1D89639100844421 /* Build configuration list for PBXProject "ThunderTable" */;
			compatibilityVersion = "Xcode 3.2";
			developmentRegion = English;
			hasScannedForEncodings = 0;
			knownRegions = (
				en,
			);
			mainGroup = B17BAA281D89639100844421;
			productRefGroup = B17BAA331D89639100844421 /* Products */;
			projectDirPath = "";
			projectRoot = "";
			targets = (
				B17BAA311D89639100844421 /* ThunderTable */,
				B17BAA3A1D89639200844421 /* ThunderTableTests */,
			);
		};
/* End PBXProject section */

/* Begin PBXResourcesBuildPhase section */
		B17BAA301D89639100844421 /* Resources */ = {
			isa = PBXResourcesBuildPhase;
			buildActionMask = 2147483647;
			files = (
				B1B679621D89807A00B66FD8 /* TableViewCell.xib in Resources */,
				B1EC81031FDE86BF00C8EE72 /* SubtitleTableViewCell.xib in Resources */,
				B1AD7EC71D8C198F00BFCA34 /* InputSwitchViewCell.xib in Resources */,
				B19C53251D8B033E00B30A35 /* InputTextFieldViewCell.xib in Resources */,
				B108319E1F068FDF008B565D /* TableImageViewCell.xib in Resources */,
				B1784D871D8C3A8A007358EA /* InputSliderViewCell.xib in Resources */,
				B1EC80FF1FDE85EA00C8EE72 /* DefaultTableViewCell.xib in Resources */,
				B1C2C5701FFCF20F00D968C5 /* InputDatePickerViewCell.xib in Resources */,
				B1AD7EC11D8BFC9D00BFCA34 /* InputTextViewCell.xib in Resources */,
				B1EC81071FDE873700C8EE72 /* Value1TableViewCell.xib in Resources */,
			);
			runOnlyForDeploymentPostprocessing = 0;
		};
		B17BAA391D89639200844421 /* Resources */ = {
			isa = PBXResourcesBuildPhase;
			buildActionMask = 2147483647;
			files = (
			);
			runOnlyForDeploymentPostprocessing = 0;
		};
/* End PBXResourcesBuildPhase section */

/* Begin PBXSourcesBuildPhase section */
		B17BAA2D1D89639100844421 /* Sources */ = {
			isa = PBXSourcesBuildPhase;
			buildActionMask = 2147483647;
			files = (
				B1AD7EC31D8C194400BFCA34 /* InputSwitchRow.swift in Sources */,
				B17BAA581D89643800844421 /* TableSection.swift in Sources */,
				B1784D831D8C3A60007358EA /* InputSliderRow.swift in Sources */,
				B1C2C56C1FFCEE3100D968C5 /* InputDatePickerRow.swift in Sources */,
				B1EC81021FDE86BF00C8EE72 /* SubtitleTableViewCell.swift in Sources */,
				B1B679611D89807A00B66FD8 /* TableViewCell.swift in Sources */,
				B1784D861D8C3A8A007358EA /* InputSliderViewCell.swift in Sources */,
				B1C2C56F1FFCF20F00D968C5 /* InputDatePickerViewCell.swift in Sources */,
				B108319D1F068FDF008B565D /* TableImageViewCell.swift in Sources */,
				B11264F41D8A9AE800224FB2 /* InputTableRow.swift in Sources */,
				B11CB8CF1F320DA600E58116 /* Extensions.swift in Sources */,
				B1EC81061FDE873700C8EE72 /* Value1TableViewCell.swift in Sources */,
				B19C53241D8B033E00B30A35 /* InputTextFieldViewCell.swift in Sources */,
				B1EC80FE1FDE85EA00C8EE72 /* DefaultTableViewCell.swift in Sources */,
				B1AD7EC61D8C198F00BFCA34 /* InputSwitchViewCell.swift in Sources */,
				B1E0883D1DA638CE00E45E47 /* ImageView.swift in Sources */,
				B17BAA561D8963BB00844421 /* TableViewController.swift in Sources */,
				B19C53271D8B036600B30A35 /* ApplicationLoadingIndicatorManager.swift in Sources */,
				B1AD7EBD1D8BFB8F00BFCA34 /* InputTextViewRow.swift in Sources */,
				B17BAA5A1D89645000844421 /* TableRow.swift in Sources */,
				B1D10CD11DA540CF003FBCB4 /* Theme.swift in Sources */,
				B1E088671DA6470700E45E47 /* ImageController.swift in Sources */,
				B1AD7EC01D8BFC9D00BFCA34 /* InputTextViewCell.swift in Sources */,
				B19C531F1D8B00E900B30A35 /* InputTextFieldRow.swift in Sources */,
			);
			runOnlyForDeploymentPostprocessing = 0;
		};
		B17BAA371D89639200844421 /* Sources */ = {
			isa = PBXSourcesBuildPhase;
			buildActionMask = 2147483647;
			files = (
				B17BAA411D89639200844421 /* ThunderTableTests.swift in Sources */,
			);
			runOnlyForDeploymentPostprocessing = 0;
		};
/* End PBXSourcesBuildPhase section */

/* Begin PBXTargetDependency section */
		B17BAA3E1D89639200844421 /* PBXTargetDependency */ = {
			isa = PBXTargetDependency;
			target = B17BAA311D89639100844421 /* ThunderTable */;
			targetProxy = B17BAA3D1D89639200844421 /* PBXContainerItemProxy */;
		};
/* End PBXTargetDependency section */

/* Begin XCBuildConfiguration section */
		B17BAA441D89639200844421 /* Debug */ = {
			isa = XCBuildConfiguration;
			buildSettings = {
				ALWAYS_SEARCH_USER_PATHS = NO;
				CLANG_ANALYZER_NONNULL = YES;
				CLANG_CXX_LANGUAGE_STANDARD = "gnu++0x";
				CLANG_CXX_LIBRARY = "libc++";
				CLANG_ENABLE_MODULES = YES;
				CLANG_ENABLE_OBJC_ARC = YES;
				CLANG_WARN_BLOCK_CAPTURE_AUTORELEASING = YES;
				CLANG_WARN_BOOL_CONVERSION = YES;
				CLANG_WARN_COMMA = YES;
				CLANG_WARN_CONSTANT_CONVERSION = YES;
				CLANG_WARN_DIRECT_OBJC_ISA_USAGE = YES_ERROR;
				CLANG_WARN_DOCUMENTATION_COMMENTS = YES;
				CLANG_WARN_EMPTY_BODY = YES;
				CLANG_WARN_ENUM_CONVERSION = YES;
				CLANG_WARN_INFINITE_RECURSION = YES;
				CLANG_WARN_INT_CONVERSION = YES;
				CLANG_WARN_NON_LITERAL_NULL_CONVERSION = YES;
				CLANG_WARN_OBJC_LITERAL_CONVERSION = YES;
				CLANG_WARN_OBJC_ROOT_CLASS = YES_ERROR;
<<<<<<< HEAD
				CLANG_WARN_SUSPICIOUS_MOVE = YES;
=======
				CLANG_WARN_RANGE_LOOP_ANALYSIS = YES;
				CLANG_WARN_STRICT_PROTOTYPES = YES;
				CLANG_WARN_SUSPICIOUS_MOVE = YES;
				CLANG_WARN_SUSPICIOUS_MOVES = YES;
>>>>>>> f69b6007
				CLANG_WARN_UNREACHABLE_CODE = YES;
				CLANG_WARN__DUPLICATE_METHOD_MATCH = YES;
				"CODE_SIGN_IDENTITY[sdk=iphoneos*]" = "iPhone Developer";
				COPY_PHASE_STRIP = NO;
				CURRENT_PROJECT_VERSION = 1;
				DEBUG_INFORMATION_FORMAT = dwarf;
				ENABLE_STRICT_OBJC_MSGSEND = YES;
				ENABLE_TESTABILITY = YES;
				GCC_C_LANGUAGE_STANDARD = gnu99;
				GCC_DYNAMIC_NO_PIC = NO;
				GCC_NO_COMMON_BLOCKS = YES;
				GCC_OPTIMIZATION_LEVEL = 0;
				GCC_PREPROCESSOR_DEFINITIONS = (
					"DEBUG=1",
					"$(inherited)",
				);
				GCC_WARN_64_TO_32_BIT_CONVERSION = YES;
				GCC_WARN_ABOUT_RETURN_TYPE = YES_ERROR;
				GCC_WARN_UNDECLARED_SELECTOR = YES;
				GCC_WARN_UNINITIALIZED_AUTOS = YES_AGGRESSIVE;
				GCC_WARN_UNUSED_FUNCTION = YES;
				GCC_WARN_UNUSED_VARIABLE = YES;
				IPHONEOS_DEPLOYMENT_TARGET = 10.0;
				MTL_ENABLE_DEBUG_INFO = YES;
				ONLY_ACTIVE_ARCH = YES;
				SDKROOT = iphoneos;
				SWIFT_ACTIVE_COMPILATION_CONDITIONS = DEBUG;
				SWIFT_OPTIMIZATION_LEVEL = "-Onone";
				TARGETED_DEVICE_FAMILY = "1,2";
				VERSIONING_SYSTEM = "apple-generic";
				VERSION_INFO_PREFIX = "";
			};
			name = Debug;
		};
		B17BAA451D89639200844421 /* Release */ = {
			isa = XCBuildConfiguration;
			buildSettings = {
				ALWAYS_SEARCH_USER_PATHS = NO;
				CLANG_ANALYZER_NONNULL = YES;
				CLANG_CXX_LANGUAGE_STANDARD = "gnu++0x";
				CLANG_CXX_LIBRARY = "libc++";
				CLANG_ENABLE_MODULES = YES;
				CLANG_ENABLE_OBJC_ARC = YES;
				CLANG_WARN_BLOCK_CAPTURE_AUTORELEASING = YES;
				CLANG_WARN_BOOL_CONVERSION = YES;
				CLANG_WARN_COMMA = YES;
				CLANG_WARN_CONSTANT_CONVERSION = YES;
				CLANG_WARN_DIRECT_OBJC_ISA_USAGE = YES_ERROR;
				CLANG_WARN_DOCUMENTATION_COMMENTS = YES;
				CLANG_WARN_EMPTY_BODY = YES;
				CLANG_WARN_ENUM_CONVERSION = YES;
				CLANG_WARN_INFINITE_RECURSION = YES;
				CLANG_WARN_INT_CONVERSION = YES;
				CLANG_WARN_NON_LITERAL_NULL_CONVERSION = YES;
				CLANG_WARN_OBJC_LITERAL_CONVERSION = YES;
				CLANG_WARN_OBJC_ROOT_CLASS = YES_ERROR;
<<<<<<< HEAD
				CLANG_WARN_SUSPICIOUS_MOVE = YES;
=======
				CLANG_WARN_RANGE_LOOP_ANALYSIS = YES;
				CLANG_WARN_STRICT_PROTOTYPES = YES;
				CLANG_WARN_SUSPICIOUS_MOVE = YES;
				CLANG_WARN_SUSPICIOUS_MOVES = YES;
>>>>>>> f69b6007
				CLANG_WARN_UNREACHABLE_CODE = YES;
				CLANG_WARN__DUPLICATE_METHOD_MATCH = YES;
				"CODE_SIGN_IDENTITY[sdk=iphoneos*]" = "iPhone Developer";
				COPY_PHASE_STRIP = NO;
				CURRENT_PROJECT_VERSION = 1;
				DEBUG_INFORMATION_FORMAT = "dwarf-with-dsym";
				ENABLE_NS_ASSERTIONS = NO;
				ENABLE_STRICT_OBJC_MSGSEND = YES;
				GCC_C_LANGUAGE_STANDARD = gnu99;
				GCC_NO_COMMON_BLOCKS = YES;
				GCC_WARN_64_TO_32_BIT_CONVERSION = YES;
				GCC_WARN_ABOUT_RETURN_TYPE = YES_ERROR;
				GCC_WARN_UNDECLARED_SELECTOR = YES;
				GCC_WARN_UNINITIALIZED_AUTOS = YES_AGGRESSIVE;
				GCC_WARN_UNUSED_FUNCTION = YES;
				GCC_WARN_UNUSED_VARIABLE = YES;
				IPHONEOS_DEPLOYMENT_TARGET = 10.0;
				MTL_ENABLE_DEBUG_INFO = NO;
				SDKROOT = iphoneos;
				SWIFT_OPTIMIZATION_LEVEL = "-Owholemodule";
				TARGETED_DEVICE_FAMILY = "1,2";
				VALIDATE_PRODUCT = YES;
				VERSIONING_SYSTEM = "apple-generic";
				VERSION_INFO_PREFIX = "";
			};
			name = Release;
		};
		B17BAA471D89639200844421 /* Debug */ = {
			isa = XCBuildConfiguration;
			buildSettings = {
				CLANG_ENABLE_MODULES = YES;
<<<<<<< HEAD
				CODE_SIGN_IDENTITY = "iPhone Developer";
				"CODE_SIGN_IDENTITY[sdk=iphoneos*]" = "";
=======
				CODE_SIGN_IDENTITY = "";
>>>>>>> f69b6007
				DEFINES_MODULE = YES;
				DEVELOPMENT_TEAM = 5AAUAL6K5G;
				DYLIB_COMPATIBILITY_VERSION = 1;
				DYLIB_CURRENT_VERSION = 1;
				DYLIB_INSTALL_NAME_BASE = "@rpath";
				INFOPLIST_FILE = ThunderTable/Info.plist;
				INSTALL_PATH = "$(LOCAL_LIBRARY_DIR)/Frameworks";
<<<<<<< HEAD
				IPHONEOS_DEPLOYMENT_TARGET = 9.0;
=======
				IPHONEOS_DEPLOYMENT_TARGET = 10.0;
>>>>>>> f69b6007
				LD_RUNPATH_SEARCH_PATHS = "$(inherited) @executable_path/Frameworks @loader_path/Frameworks";
				PRODUCT_BUNDLE_IDENTIFIER = com.threesidedcube.ThunderTable;
				PRODUCT_NAME = "$(TARGET_NAME)";
				SKIP_INSTALL = YES;
				SWIFT_OPTIMIZATION_LEVEL = "-Onone";
				SWIFT_SWIFT3_OBJC_INFERENCE = Default;
				SWIFT_VERSION = 4.0;
			};
			name = Debug;
		};
		B17BAA481D89639200844421 /* Release */ = {
			isa = XCBuildConfiguration;
			buildSettings = {
				CLANG_ENABLE_MODULES = YES;
<<<<<<< HEAD
				CODE_SIGN_IDENTITY = "iPhone Developer";
				"CODE_SIGN_IDENTITY[sdk=iphoneos*]" = "";
=======
				CODE_SIGN_IDENTITY = "";
>>>>>>> f69b6007
				DEFINES_MODULE = YES;
				DEVELOPMENT_TEAM = 5AAUAL6K5G;
				DYLIB_COMPATIBILITY_VERSION = 1;
				DYLIB_CURRENT_VERSION = 1;
				DYLIB_INSTALL_NAME_BASE = "@rpath";
				INFOPLIST_FILE = ThunderTable/Info.plist;
				INSTALL_PATH = "$(LOCAL_LIBRARY_DIR)/Frameworks";
<<<<<<< HEAD
				IPHONEOS_DEPLOYMENT_TARGET = 9.0;
=======
				IPHONEOS_DEPLOYMENT_TARGET = 10.0;
>>>>>>> f69b6007
				LD_RUNPATH_SEARCH_PATHS = "$(inherited) @executable_path/Frameworks @loader_path/Frameworks";
				PRODUCT_BUNDLE_IDENTIFIER = com.threesidedcube.ThunderTable;
				PRODUCT_NAME = "$(TARGET_NAME)";
				SKIP_INSTALL = YES;
				SWIFT_SWIFT3_OBJC_INFERENCE = Default;
				SWIFT_VERSION = 4.0;
			};
			name = Release;
		};
		B17BAA4A1D89639200844421 /* Debug */ = {
			isa = XCBuildConfiguration;
			buildSettings = {
				ALWAYS_EMBED_SWIFT_STANDARD_LIBRARIES = YES;
				DEVELOPMENT_TEAM = 5AAUAL6K5G;
				INFOPLIST_FILE = ThunderTableTests/Info.plist;
				LD_RUNPATH_SEARCH_PATHS = "$(inherited) @executable_path/Frameworks @loader_path/Frameworks";
				PRODUCT_BUNDLE_IDENTIFIER = com.threesidedcube.ThunderTable.ThunderTableTests;
				PRODUCT_NAME = "$(TARGET_NAME)";
				SWIFT_VERSION = 3.0;
			};
			name = Debug;
		};
		B17BAA4B1D89639200844421 /* Release */ = {
			isa = XCBuildConfiguration;
			buildSettings = {
				ALWAYS_EMBED_SWIFT_STANDARD_LIBRARIES = YES;
				DEVELOPMENT_TEAM = 5AAUAL6K5G;
				INFOPLIST_FILE = ThunderTableTests/Info.plist;
				LD_RUNPATH_SEARCH_PATHS = "$(inherited) @executable_path/Frameworks @loader_path/Frameworks";
				PRODUCT_BUNDLE_IDENTIFIER = com.threesidedcube.ThunderTable.ThunderTableTests;
				PRODUCT_NAME = "$(TARGET_NAME)";
				SWIFT_VERSION = 3.0;
			};
			name = Release;
		};
/* End XCBuildConfiguration section */

/* Begin XCConfigurationList section */
		B17BAA2C1D89639100844421 /* Build configuration list for PBXProject "ThunderTable" */ = {
			isa = XCConfigurationList;
			buildConfigurations = (
				B17BAA441D89639200844421 /* Debug */,
				B17BAA451D89639200844421 /* Release */,
			);
			defaultConfigurationIsVisible = 0;
			defaultConfigurationName = Release;
		};
		B17BAA461D89639200844421 /* Build configuration list for PBXNativeTarget "ThunderTable" */ = {
			isa = XCConfigurationList;
			buildConfigurations = (
				B17BAA471D89639200844421 /* Debug */,
				B17BAA481D89639200844421 /* Release */,
			);
			defaultConfigurationIsVisible = 0;
			defaultConfigurationName = Release;
		};
		B17BAA491D89639200844421 /* Build configuration list for PBXNativeTarget "ThunderTableTests" */ = {
			isa = XCConfigurationList;
			buildConfigurations = (
				B17BAA4A1D89639200844421 /* Debug */,
				B17BAA4B1D89639200844421 /* Release */,
			);
			defaultConfigurationIsVisible = 0;
			defaultConfigurationName = Release;
		};
/* End XCConfigurationList section */
	};
	rootObject = B17BAA291D89639100844421 /* Project object */;
}<|MERGE_RESOLUTION|>--- conflicted
+++ resolved
@@ -284,15 +284,6 @@
 		B17BAA291D89639100844421 /* Project object */ = {
 			isa = PBXProject;
 			attributes = {
-<<<<<<< HEAD
-				LastSwiftUpdateCheck = 0720;
-				LastUpgradeCheck = 0800;
-				ORGANIZATIONNAME = threesidedcube;
-				TargetAttributes = {
-					C2E5098119C839F600350F00 = {
-						CreatedOnToolsVersion = 6.0;
-						LastSwiftMigration = 0830;
-=======
 				LastSwiftUpdateCheck = 0800;
 				LastUpgradeCheck = 0900;
 				ORGANIZATIONNAME = 3SidedCube;
@@ -302,7 +293,6 @@
 						DevelopmentTeam = 5AAUAL6K5G;
 						LastSwiftMigration = 0900;
 						ProvisioningStyle = Automatic;
->>>>>>> f69b6007
 					};
 					B17BAA3A1D89639200844421 = {
 						CreatedOnToolsVersion = 8.0;
@@ -429,14 +419,10 @@
 				CLANG_WARN_NON_LITERAL_NULL_CONVERSION = YES;
 				CLANG_WARN_OBJC_LITERAL_CONVERSION = YES;
 				CLANG_WARN_OBJC_ROOT_CLASS = YES_ERROR;
-<<<<<<< HEAD
-				CLANG_WARN_SUSPICIOUS_MOVE = YES;
-=======
 				CLANG_WARN_RANGE_LOOP_ANALYSIS = YES;
 				CLANG_WARN_STRICT_PROTOTYPES = YES;
 				CLANG_WARN_SUSPICIOUS_MOVE = YES;
 				CLANG_WARN_SUSPICIOUS_MOVES = YES;
->>>>>>> f69b6007
 				CLANG_WARN_UNREACHABLE_CODE = YES;
 				CLANG_WARN__DUPLICATE_METHOD_MATCH = YES;
 				"CODE_SIGN_IDENTITY[sdk=iphoneos*]" = "iPhone Developer";
@@ -493,14 +479,10 @@
 				CLANG_WARN_NON_LITERAL_NULL_CONVERSION = YES;
 				CLANG_WARN_OBJC_LITERAL_CONVERSION = YES;
 				CLANG_WARN_OBJC_ROOT_CLASS = YES_ERROR;
-<<<<<<< HEAD
-				CLANG_WARN_SUSPICIOUS_MOVE = YES;
-=======
 				CLANG_WARN_RANGE_LOOP_ANALYSIS = YES;
 				CLANG_WARN_STRICT_PROTOTYPES = YES;
 				CLANG_WARN_SUSPICIOUS_MOVE = YES;
 				CLANG_WARN_SUSPICIOUS_MOVES = YES;
->>>>>>> f69b6007
 				CLANG_WARN_UNREACHABLE_CODE = YES;
 				CLANG_WARN__DUPLICATE_METHOD_MATCH = YES;
 				"CODE_SIGN_IDENTITY[sdk=iphoneos*]" = "iPhone Developer";
@@ -532,12 +514,7 @@
 			isa = XCBuildConfiguration;
 			buildSettings = {
 				CLANG_ENABLE_MODULES = YES;
-<<<<<<< HEAD
-				CODE_SIGN_IDENTITY = "iPhone Developer";
-				"CODE_SIGN_IDENTITY[sdk=iphoneos*]" = "";
-=======
 				CODE_SIGN_IDENTITY = "";
->>>>>>> f69b6007
 				DEFINES_MODULE = YES;
 				DEVELOPMENT_TEAM = 5AAUAL6K5G;
 				DYLIB_COMPATIBILITY_VERSION = 1;
@@ -545,11 +522,7 @@
 				DYLIB_INSTALL_NAME_BASE = "@rpath";
 				INFOPLIST_FILE = ThunderTable/Info.plist;
 				INSTALL_PATH = "$(LOCAL_LIBRARY_DIR)/Frameworks";
-<<<<<<< HEAD
-				IPHONEOS_DEPLOYMENT_TARGET = 9.0;
-=======
 				IPHONEOS_DEPLOYMENT_TARGET = 10.0;
->>>>>>> f69b6007
 				LD_RUNPATH_SEARCH_PATHS = "$(inherited) @executable_path/Frameworks @loader_path/Frameworks";
 				PRODUCT_BUNDLE_IDENTIFIER = com.threesidedcube.ThunderTable;
 				PRODUCT_NAME = "$(TARGET_NAME)";
@@ -564,12 +537,7 @@
 			isa = XCBuildConfiguration;
 			buildSettings = {
 				CLANG_ENABLE_MODULES = YES;
-<<<<<<< HEAD
-				CODE_SIGN_IDENTITY = "iPhone Developer";
-				"CODE_SIGN_IDENTITY[sdk=iphoneos*]" = "";
-=======
 				CODE_SIGN_IDENTITY = "";
->>>>>>> f69b6007
 				DEFINES_MODULE = YES;
 				DEVELOPMENT_TEAM = 5AAUAL6K5G;
 				DYLIB_COMPATIBILITY_VERSION = 1;
@@ -577,11 +545,7 @@
 				DYLIB_INSTALL_NAME_BASE = "@rpath";
 				INFOPLIST_FILE = ThunderTable/Info.plist;
 				INSTALL_PATH = "$(LOCAL_LIBRARY_DIR)/Frameworks";
-<<<<<<< HEAD
-				IPHONEOS_DEPLOYMENT_TARGET = 9.0;
-=======
 				IPHONEOS_DEPLOYMENT_TARGET = 10.0;
->>>>>>> f69b6007
 				LD_RUNPATH_SEARCH_PATHS = "$(inherited) @executable_path/Frameworks @loader_path/Frameworks";
 				PRODUCT_BUNDLE_IDENTIFIER = com.threesidedcube.ThunderTable;
 				PRODUCT_NAME = "$(TARGET_NAME)";
