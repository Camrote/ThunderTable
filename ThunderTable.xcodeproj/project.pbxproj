--- conflicted
+++ resolved
@@ -11,13 +11,10 @@
 		B108319D1F068FDF008B565D /* TableImageViewCell.swift in Sources */ = {isa = PBXBuildFile; fileRef = B108319B1F068FDF008B565D /* TableImageViewCell.swift */; };
 		B108319E1F068FDF008B565D /* TableImageViewCell.xib in Resources */ = {isa = PBXBuildFile; fileRef = B108319C1F068FDF008B565D /* TableImageViewCell.xib */; };
 		B11264F41D8A9AE800224FB2 /* InputTableRow.swift in Sources */ = {isa = PBXBuildFile; fileRef = B11264F31D8A9AE800224FB2 /* InputTableRow.swift */; };
-<<<<<<< HEAD
 		B114F10E2035CA75005D52F2 /* InputPickerRow.swift in Sources */ = {isa = PBXBuildFile; fileRef = B114F10D2035CA75005D52F2 /* InputPickerRow.swift */; };
 		B114F1112035CC19005D52F2 /* InputPickerViewCell.swift in Sources */ = {isa = PBXBuildFile; fileRef = B114F10F2035CC19005D52F2 /* InputPickerViewCell.swift */; };
 		B114F1122035CC19005D52F2 /* InputPickerViewCell.xib in Resources */ = {isa = PBXBuildFile; fileRef = B114F1102035CC19005D52F2 /* InputPickerViewCell.xib */; };
-=======
 		B114F0C320359F76005D52F2 /* TableRow+Actions.swift in Sources */ = {isa = PBXBuildFile; fileRef = B114F0C220359F76005D52F2 /* TableRow+Actions.swift */; };
->>>>>>> 9f7a9be8
 		B11CB8CF1F320DA600E58116 /* Extensions.swift in Sources */ = {isa = PBXBuildFile; fileRef = B11CB8CE1F320DA600E58116 /* Extensions.swift */; };
 		B1784D831D8C3A60007358EA /* InputSliderRow.swift in Sources */ = {isa = PBXBuildFile; fileRef = B1784D821D8C3A60007358EA /* InputSliderRow.swift */; };
 		B1784D861D8C3A8A007358EA /* InputSliderViewCell.swift in Sources */ = {isa = PBXBuildFile; fileRef = B1784D841D8C3A8A007358EA /* InputSliderViewCell.swift */; };
@@ -56,13 +53,10 @@
 		B108319B1F068FDF008B565D /* TableImageViewCell.swift */ = {isa = PBXFileReference; fileEncoding = 4; lastKnownFileType = sourcecode.swift; path = TableImageViewCell.swift; sourceTree = "<group>"; };
 		B108319C1F068FDF008B565D /* TableImageViewCell.xib */ = {isa = PBXFileReference; fileEncoding = 4; lastKnownFileType = file.xib; path = TableImageViewCell.xib; sourceTree = "<group>"; };
 		B11264F31D8A9AE800224FB2 /* InputTableRow.swift */ = {isa = PBXFileReference; fileEncoding = 4; lastKnownFileType = sourcecode.swift; path = InputTableRow.swift; sourceTree = "<group>"; };
-<<<<<<< HEAD
 		B114F10D2035CA75005D52F2 /* InputPickerRow.swift */ = {isa = PBXFileReference; lastKnownFileType = sourcecode.swift; path = InputPickerRow.swift; sourceTree = "<group>"; };
 		B114F10F2035CC19005D52F2 /* InputPickerViewCell.swift */ = {isa = PBXFileReference; fileEncoding = 4; lastKnownFileType = sourcecode.swift; path = InputPickerViewCell.swift; sourceTree = "<group>"; };
 		B114F1102035CC19005D52F2 /* InputPickerViewCell.xib */ = {isa = PBXFileReference; fileEncoding = 4; lastKnownFileType = file.xib; path = InputPickerViewCell.xib; sourceTree = "<group>"; };
-=======
 		B114F0C220359F76005D52F2 /* TableRow+Actions.swift */ = {isa = PBXFileReference; lastKnownFileType = sourcecode.swift; path = "TableRow+Actions.swift"; sourceTree = "<group>"; };
->>>>>>> 9f7a9be8
 		B11CB8CE1F320DA600E58116 /* Extensions.swift */ = {isa = PBXFileReference; fileEncoding = 4; lastKnownFileType = sourcecode.swift; path = Extensions.swift; sourceTree = "<group>"; };
 		B1784D821D8C3A60007358EA /* InputSliderRow.swift */ = {isa = PBXFileReference; fileEncoding = 4; lastKnownFileType = sourcecode.swift; path = InputSliderRow.swift; sourceTree = "<group>"; };
 		B1784D841D8C3A8A007358EA /* InputSliderViewCell.swift */ = {isa = PBXFileReference; fileEncoding = 4; lastKnownFileType = sourcecode.swift; path = InputSliderViewCell.swift; sourceTree = "<group>"; };
