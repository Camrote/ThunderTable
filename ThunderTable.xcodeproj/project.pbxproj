--- conflicted
+++ resolved
@@ -508,11 +508,7 @@
 			isa = PBXProject;
 			attributes = {
 				LastSwiftUpdateCheck = 0700;
-<<<<<<< HEAD
-				LastUpgradeCheck = 0600;
-=======
 				LastUpgradeCheck = 0700;
->>>>>>> 9cd31ecf
 				ORGANIZATIONNAME = threesidedcube;
 				TargetAttributes = {
 					C2E5098119C839F600350F00 = {
