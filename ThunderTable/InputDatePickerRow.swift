//
//  InputDatePickerRow.swift
//  ThunderTable
//
//  Created by Simon Mitchell on 03/01/2018.
//  Copyright © 2018 3SidedCube. All rights reserved.
//

import UIKit

/// A row which displays a date picker in the keyboard for the user
/// to select a date and formats the date nicely
open class InputDatePickerRow: InputTableRow {
	
	/// The date picker mode for the row
	open var mode: UIDatePicker.Mode = .dateAndTime
	
	/// The minimum date allowed by the row
	open var minimumDate: Date?
	
	/// The maximum date allowed by the row
	open var maximumDate: Date?
	
	/// The formatter to style the date string
	open var dateFormatter: DateFormatter = DateFormatter()
	
	/// Creates a new row from provided properties
	///
	/// - Parameters:
	///   - title: The title of the row
	///   - mode: The mode of the date picker
	///   - id: The unique id for this row
	///   - required: Whether the value is required
<<<<<<< HEAD
	public init(title: String?, mode: UIDatePickerMode, id: String, required: Bool) {
=======
	public init(title: String?, mode: UIDatePicker.Mode = .dateAndTime, id: String, required: Bool) {
>>>>>>> 4337bf4f
		
		self.mode = mode
		
		super.init(id: id, required: required)

		self.title = title
		
		switch mode {
		case .date:
			dateFormatter.dateStyle = .long
			dateFormatter.timeStyle = .none
			break
		case .time:
			dateFormatter.timeStyle = .short
			break
		case .dateAndTime:
			dateFormatter.timeStyle = .short
			dateFormatter.dateStyle = .medium
			break
		case .countDownTimer:
			dateFormatter.dateFormat = "'Every' HH 'hours' mm 'minutes'"
			break
		}
	}
	
	open override var cellClass: UITableViewCell.Type? {
		return InputDatePickerViewCell.self
	}
	
	open override func configure(cell: UITableViewCell, at indexPath: IndexPath, in tableViewController: TableViewController) {
		
		guard let datePickerCell = cell as? InputDatePickerViewCell else { return }
		
		super.configure(cell: cell, at: indexPath, in: tableViewController)
		
		// Targets and selectors
		updateTargetsAndSelectors(for: datePickerCell.textField)
		datePickerCell.dateFormatter = dateFormatter
		datePickerCell.textField.delegate = self
		datePickerCell.datePicker.addTarget(self, action: #selector(handleChange(sender:)), for: .valueChanged)
		datePickerCell.datePicker.addTarget(datePickerCell, action: #selector(InputDatePickerViewCell.updateLabel(sender:)), for: .valueChanged)
		
		// Setting up date picker
		datePickerCell.datePicker.minimumDate = minimumDate
		datePickerCell.datePicker.maximumDate = maximumDate
		datePickerCell.datePicker.datePickerMode = mode
		
		if let dateValue = value as? Date {
			datePickerCell.textField.text = dateFormatter.string(from: dateValue)
		} else {
			datePickerCell.textField.text = nil
		}
	}
	
	@objc private func handleChange(sender: UIDatePicker) {
		set(value: sender.date, sender: sender)
	}
}

extension InputDatePickerRow: UITextFieldDelegate {
	
	public func textFieldShouldReturn(_ textField: UITextField) -> Bool {
		
		textField.resignFirstResponder()
		nextHandler?(textField)
		return false
	}
}<|MERGE_RESOLUTION|>--- conflicted
+++ resolved
@@ -31,11 +31,7 @@
 	///   - mode: The mode of the date picker
 	///   - id: The unique id for this row
 	///   - required: Whether the value is required
-<<<<<<< HEAD
-	public init(title: String?, mode: UIDatePickerMode, id: String, required: Bool) {
-=======
 	public init(title: String?, mode: UIDatePicker.Mode = .dateAndTime, id: String, required: Bool) {
->>>>>>> 4337bf4f
 		
 		self.mode = mode
 		
