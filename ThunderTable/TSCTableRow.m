--- conflicted
+++ resolved
@@ -11,16 +11,9 @@
 
 @implementation TSCTableRow
 
-<<<<<<< HEAD
 -(id)init
 {
     if (self = [super init]) {
-        self.shouldCenterText = NO;
-=======
--(id)init {
-    self = [super init];
-    if (self) {
->>>>>>> 44667d49
         self.shouldDisplaySelectionIndicator = YES;
     }
     
