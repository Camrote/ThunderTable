--- conflicted
+++ resolved
@@ -141,7 +141,7 @@
     NSDictionary *info = notification.userInfo;
     CGSize kbSize = [[info objectForKey:UIKeyboardFrameBeginUserInfoKey] CGRectValue].size;
     
-    if (TSC_isPad()) {
+    if (isPad()) {
         if (self.navigationController.presentingViewController) {
             CGRect rect = [self.view convertRect:self.view.frame toView:[UIApplication sharedApplication].keyWindow];
             kbSize = CGSizeMake(kbSize.width, kbSize.height - rect.origin.y + 44);
@@ -331,7 +331,6 @@
         } else {
             cell.textLabel.textColor = [[TSCThemeManager sharedTheme] cellTitleColor];
         }
-        
     } else {
         cell.textLabel.textColor = [[TSCThemeManager sharedTheme] cellTitleColor];
     }
@@ -343,27 +342,8 @@
         } else {
             cell.detailTextLabel.textColor = [[TSCThemeManager sharedTheme] cellDetailColor];
         }
-        
     } else {
         cell.detailTextLabel.textColor = [[TSCThemeManager sharedTheme] cellDetailColor];
-    }
-    
-    if ([row respondsToSelector:@selector(rowBackgroundColor)]) {
-        
-        if ([row rowBackgroundColor]) {
-            
-            cell.backgroundColor = [row rowBackgroundColor];
-            cell.contentView.backgroundColor = [row rowBackgroundColor];
-        } else {
-            
-            cell.backgroundColor = [UIColor whiteColor];
-            cell.contentView.backgroundColor = [UIColor whiteColor];
-        }
-        
-    } else {
-        
-        cell.backgroundColor = [UIColor whiteColor];
-        cell.contentView.backgroundColor = [UIColor whiteColor];
     }
     
     if ([row respondsToSelector:@selector(rowTitle)]) {
@@ -456,7 +436,6 @@
         
         if ([cell respondsToSelector:@selector(setLayoutMargins:)]) {
             [cell setLayoutMargins:UIEdgeInsetsMake(0, INFINITY, 0, 0)];
-<<<<<<< HEAD
         }
         
     } else {
@@ -465,16 +444,6 @@
             [cell setSeparatorInset:UIEdgeInsetsMake(0, self.tableView.separatorInset.left, 0, 0)];
         }
         
-=======
-        }
-        
-    } else {
-        
-        if ([cell respondsToSelector:@selector(setSeparatorInset:)]) {
-            [cell setSeparatorInset:UIEdgeInsetsMake(0, self.tableView.separatorInset.left, 0, 0)];
-        }
-        
->>>>>>> 84760eb3
     }
     
     if ([cell respondsToSelector:@selector(setShouldDisplaySeparators:)] && [row respondsToSelector:@selector(shouldDisplaySeperator)]) {
